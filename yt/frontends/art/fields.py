"""
ART-specific fields



"""

#-----------------------------------------------------------------------------
# Copyright (c) 2013, yt Development Team.
#
# Distributed under the terms of the Modified BSD License.
#
# The full license is in the file COPYING.txt, distributed with this software.
#-----------------------------------------------------------------------------

from yt.fields.field_info_container import \
    FieldInfoContainer

b_units = "code_magnetic"
ra_units = "code_length / code_time**2"
rho_units = "code_mass / code_length**3"
vel_units = "code_velocity"
# NOTE: ARTIO uses momentum density.
mom_units = "code_mass / (code_length**2 * code_time)"
en_units = "code_mass*code_velocity**2/code_length**3"

class ARTFieldInfo(FieldInfoContainer):
    known_other_fields = (
        ("Density", (rho_units, ["density"], None)),
        ("TotalEnergy", (en_units, ["total_energy"], None)),
        ("XMomentumDensity", (mom_units, ["momentum_x"], None)),
        ("YMomentumDensity", (mom_units, ["momentum_y"], None)),
        ("ZMomentumDensity", (mom_units, ["momentum_z"], None)),
        ("Pressure", ("", ["pressure"], None)), # Unused
        ("Gamma", ("", ["gamma"], None)),
        ("GasEnergy", (en_units, ["thermal_energy"], None)),
        ("MetalDensitySNII", (rho_units, ["metal_ii_density"], None)),
        ("MetalDensitySNIa", (rho_units, ["metal_ia_density"], None)),
        ("PotentialNew", ("", ["potential"], None)),
        ("PotentialOld", ("", ["gas_potential"], None)),
    )

    known_particle_fields = (
        ("particle_position_x", ("code_length", [], None)),
        ("particle_position_y", ("code_length", [], None)),
        ("particle_position_z", ("code_length", [], None)),
        ("particle_velocity_x", (vel_units, [], None)),
        ("particle_velocity_y", (vel_units, [], None)),
        ("particle_velocity_z", (vel_units, [], None)),
        ("particle_mass", ("code_mass", [], None)),
        ("particle_index", ("", [], None)),
        ("particle_species", ("", ["particle_type"], None)),
        ("particle_creation_time", ("Gyr", [], None)),
        ("particle_mass_initial", ("code_mass", [], None)),
        ("particle_metallicity1", ("", [], None)),
        ("particle_metallicity2", ("", [], None)),
    )

    def setup_fluid_fields(self):
        def _temperature(field, data):
            r0 = data.ds.parameters['boxh'] / data.ds.parameters['ng']
            tr = data.ds.quan(3.03e5 * r0**2, 'K/code_velocity**2')
            tr *= data.ds.parameters['wmu'] * data.ds.parameters['Om0']
            tr *= (data.ds.parameters['gamma'] - 1.)
            tr /= data.ds.parameters['aexpn']**2
<<<<<<< HEAD
            return  tr * data['art', 'GasEnergy'] / data['art', 'Density']
=======
            return tr * data['art', 'GasEnergy'] / data['art', 'Density']
>>>>>>> 715a50be
        self.add_field(('gas', 'temperature'),
                       function=_temperature, 
                       units='K')

        def _get_vel(axis):
            def velocity(field, data):
                return (data[('gas','momentum_%s' % axis)] /
                        data[('gas','density')])
            return velocity
        for ax in 'xyz':
            self.add_field(('gas','velocity_%s' % ax),
                           function = _get_vel(ax),
                           units='cm/s')

        def _momentum_magnitude(field, data):
            tr = (data['gas','momentum_x']**2 +
                  data['gas','momentum_y']**2 +
                  data['gas','momentum_z']**2)**0.5
            tr *= data['index','cell_volume'].in_units('cm**3')
            return tr
        self.add_field(('gas', 'momentum_magnitude'),
                       function=_momentum_magnitude,
                       units='g*cm/s')

        def _velocity_magnitude(field, data):
            tr = data['gas','momentum_magnitude']
            tr /= data['gas','cell_mass']
            return tr
        self.add_field(('gas', 'velocity_magnitude'),
                       function=_velocity_magnitude,
                       units='cm/s')

        def _metal_density(field, data):
            tr = data['gas','metal_ia_density']
            tr += data['gas','metal_ii_density']
            return tr
        self.add_field(('gas','metal_density'),
                       function=_metal_density,
                       units='g/cm**3')

        def _metal_mass_fraction(field, data):
            tr = data['gas','metal_density']
            tr /= data['gas','density']
            return tr
        self.add_field(('gas', 'metal_mass_fraction'),
                       function=_metal_mass_fraction,
                       units='')

        def _H_mass_fraction(field, data):
            tr = (1. - data.ds.parameters['Y_p'] - 
                  data['gas', 'metal_mass_fraction'])
            return tr
        self.add_field(('gas', 'H_mass_fraction'),
                       function=_H_mass_fraction,
                       units='')

        def _metallicity(field, data):
            tr = data['gas','metal_mass_fraction']
            tr /= data['gas','H_mass_fraction']
            return tr
        self.add_field(('gas', 'metallicity'),
                       function=_metallicity,
                       units='')<|MERGE_RESOLUTION|>--- conflicted
+++ resolved
@@ -63,11 +63,7 @@
             tr *= data.ds.parameters['wmu'] * data.ds.parameters['Om0']
             tr *= (data.ds.parameters['gamma'] - 1.)
             tr /= data.ds.parameters['aexpn']**2
-<<<<<<< HEAD
-            return  tr * data['art', 'GasEnergy'] / data['art', 'Density']
-=======
             return tr * data['art', 'GasEnergy'] / data['art', 'Density']
->>>>>>> 715a50be
         self.add_field(('gas', 'temperature'),
                        function=_temperature, 
                        units='K')
