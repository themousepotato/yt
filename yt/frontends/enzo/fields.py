--- conflicted
+++ resolved
@@ -507,13 +507,9 @@
     add_enzo_field(("all", pf), function=NullFunc, convert_function=cfunc,
               particle_type=True)
 
-<<<<<<< HEAD
-for pf in ["creation_time", "dynamical_time", "metallicity_fraction"]:
-=======
 for pf in ["creation_time", "dynamical_time", "metallicity_fraction"] \
         + ["particle_position_%s" % ax for ax in 'xyz'] \
         + ["particle_velocity_%s" % ax for ax in 'xyz']:
->>>>>>> edb4ac4c
     add_enzo_field(pf, function=NullFunc,
               validators = [ValidateDataField(pf)],
               particle_type=True)
