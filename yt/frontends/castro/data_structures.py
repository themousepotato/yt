--- conflicted
+++ resolved
@@ -62,15 +62,9 @@
         super(CastroGrid, self).__init__(self, index, **kwargs)
         self.filename = filename
         self._offset = offset
-<<<<<<< HEAD
         self._paranoid = paranoia  # TODO: Factor this behavior out in tests
 
         ### TODO: error check this (test)
-=======
-        self._paranoid = paranoia
-
-        # should error check this
->>>>>>> 4ccd2270
         self.ActiveDimensions = (dimensions.copy()).astype('int32')#.transpose()
         self.start_index = start.copy()#.transpose()
         self.stop_index = stop.copy()#.transpose()
@@ -137,12 +131,8 @@
         self.data_style = data_style
 
         # This also sets up the grid objects
-<<<<<<< HEAD
         self.read_global_header(header_filename,
                                 self.parameter_file.paranoid_read) 
-=======
-        self.read_global_header(header_filename, self.parameter_file.paranoid_read)
->>>>>>> 4ccd2270
         self.read_particle_header()
         self._cache_endianness(self.levels[-1].grids[-1])
         self._setup_data_io()
@@ -342,21 +332,11 @@
         header = in_file.readline()
         in_file.close()
         header.strip()
-<<<<<<< HEAD
-        
         # Parse it. The pattern is in castro.definitions.py
         header_re = re.compile(castro_FAB_header_pattern)
         bytes_per_real, endian, start, stop, centerType, n_components = header_re.search(header).groups()
         self._bytes_per_real = int(bytes_per_real)
         if self._bytes_per_real == int(endian[0]):
-=======
-
-        # parse it. the patter is in CastroDefs.py
-        headerRe = re.compile(castro_FAB_header_pattern)
-        bytesPerReal, endian, start, stop, centerType, nComponents = headerRe.search(header).groups()
-        self._bytesPerReal = int(bytesPerReal)
-        if self._bytesPerReal == int(endian[0]):
->>>>>>> 4ccd2270
             dtype = '<'
         elif self._bytes_per_real == int(endian[-1]):
             dtype = '>'
@@ -485,12 +465,8 @@
 
     ### TODO: check if this can be removed completely
     def _count_grids(self):
-<<<<<<< HEAD
         """
         this is already provided in ???
-=======
-        """this is already provided in
->>>>>>> 4ccd2270
 
         """
         pass
@@ -526,10 +502,6 @@
         self.level = level
         self.ngrids = ngrids
         self.grids = []
-<<<<<<< HEAD
-=======
-
->>>>>>> 4ccd2270
 
 class CastroStaticOutput(StaticOutput):
     """
@@ -650,10 +622,6 @@
                         self.parameters[paramName] = t[0]
                     else:
                         self.parameters[paramName] = t
-<<<<<<< HEAD
-=======
-
->>>>>>> 4ccd2270
             elif param.startswith("geometry.prob_hi"):
                 self.domain_right_edge = na.array([float(i) for i in vals.split()])
             elif param.startswith("geometry.prob_lo"):
@@ -707,14 +675,8 @@
 
     def _parse_header_file(self):
         """
-<<<<<<< HEAD
         Parses the BoxLib header file to get any parameters stored there.
         Hierarchy information is read out of this file in CastroHierarchy. 
-=======
-        Parses the BoxLib header file to get any parameters stored
-        there. Hierarchy information is read out of this file in
-        CastroHierarchy.
->>>>>>> 4ccd2270
 
         Currently, only Time is read here.
 
@@ -725,10 +687,6 @@
         n_fields = int(lines[1])
         self.current_time = float(lines[3 + n_fields])
 
-<<<<<<< HEAD
-=======
-
->>>>>>> 4ccd2270
     def _set_units(self):
         """
         Generates the conversion to various physical _units based on the
