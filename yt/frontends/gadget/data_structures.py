--- conflicted
+++ resolved
@@ -357,12 +357,8 @@
         super(GadgetHDF5Dataset, self).__init__(
             filename, dataset_type, unit_base=unit_base, n_ref=n_ref,
             over_refine_factor=over_refine_factor,
-<<<<<<< HEAD
             ptype=ptype,
-            bounding_box = bounding_box)
-=======
             bounding_box = bounding_box, unit_system=unit_system)
->>>>>>> 4ae7e6d4
 
     def _get_hvals(self):
         handle = h5py.File(self.parameter_filename, mode="r")
