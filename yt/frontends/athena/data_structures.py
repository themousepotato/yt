"""
Data structures for Athena.

Author: Samuel W. Skillman <samskillman@gmail.com>
Affiliation: University of Colorado at Boulder
Author: Matthew Turk <matthewturk@gmail.com>
Author: J. S. Oishi <jsoishi@gmail.com>
Affiliation: KIPAC/SLAC/Stanford
Homepage: http://yt-project.org/
License:
  Copyright (C) 2008-2011 Samuel W. Skillman, Matthew Turk, J. S. Oishi.  
  All Rights Reserved.

  This file is part of yt.

  yt is free software; you can redistribute it and/or modify
  it under the terms of the GNU General Public License as published by
  the Free Software Foundation; either version 3 of the License, or
  (at your option) any later version.

  This program is distributed in the hope that it will be useful,
  but WITHOUT ANY WARRANTY; without even the implied warranty of
  MERCHANTABILITY or FITNESS FOR A PARTICULAR PURPOSE.  See the
  GNU General Public License for more details.

  You should have received a copy of the GNU General Public License
  along with this program.  If not, see <http://www.gnu.org/licenses/>.
"""

import h5py
import numpy as np
import weakref
import glob #ST 9/12
from yt.funcs import *
from yt.data_objects.grid_patch import \
           AMRGridPatch
from yt.data_objects.hierarchy import \
           AMRHierarchy
from yt.data_objects.static_output import \
           StaticOutput
from yt.utilities.definitions import \
    mpc_conversion, sec_conversion

from .fields import AthenaFieldInfo, KnownAthenaFields
from yt.data_objects.field_info_container import \
    FieldInfoContainer, NullFunc

def _get_convert(fname):
    def _conv(data):
        return data.convert(fname)
    return _conv

class AthenaGrid(AMRGridPatch):
    _id_offset = 0
    def __init__(self, id, hierarchy, level, start, dimensions):
<<<<<<< HEAD
        df = hierarchy.storage_filename
        #if 'id0' not in hierarchy.parameter_file.filename:
        #    gname = hierarchy.parameter_file.filename
        #else:
        gname = hierarchy.grid_filenames[id]
=======
        df = hierarchy.parameter_file.filename[4:-4]
        if 'id0' not in hierarchy.parameter_file.filename:
            gname = hierarchy.parameter_file.filename
        else:
            if id == 0:
                gname = 'id0/%s.vtk' % df
            else:
                gname = 'id%i/%s-id%i%s.vtk' % (id, df[:-5], id, df[-5:] )
>>>>>>> f3cefa86
        AMRGridPatch.__init__(self, id, filename = gname,
                              hierarchy = hierarchy)
        self.filename = gname
        self.Parent = []
        self.Children = []
        self.Level = level
        self.start_index = start.copy()
        self.stop_index = self.start_index + dimensions
        self.ActiveDimensions = dimensions.copy()

    def _setup_dx(self):
        # So first we figure out what the index is.  We don't assume
        # that dx=dy=dz , at least here.  We probably do elsewhere.
        id = self.id - self._id_offset
        if len(self.Parent) > 0:
            self.dds = self.Parent[0].dds / self.pf.refine_by
        else:
            LE, RE = self.hierarchy.grid_left_edge[id,:], \
                     self.hierarchy.grid_right_edge[id,:]
            self.dds = np.array((RE-LE)/self.ActiveDimensions)
        if self.pf.dimensionality < 2: self.dds[1] = 1.0
        if self.pf.dimensionality < 3: self.dds[2] = 1.0
        self.field_data['dx'], self.field_data['dy'], self.field_data['dz'] = self.dds

def parse_line(line, grid):
    # grid is a dictionary
    splitup = line.strip().split()
    if "vtk" in splitup:
        grid['vtk_version'] = splitup[-1]
    elif "Really" in splitup:
        grid['time'] = splitup[-1]
    elif any(x in ['PRIMITIVE','CONSERVED'] for x in splitup):
        grid['time'] = float(splitup[4].rstrip(','))
        grid['level'] = int(splitup[6].rstrip(','))
        grid['domain'] = int(splitup[8].rstrip(','))
    elif "DIMENSIONS" in splitup:
        grid['dimensions'] = np.array(splitup[-3:]).astype('int')
    elif "ORIGIN" in splitup:
        grid['left_edge'] = np.array(splitup[-3:]).astype('float64')
    elif "SPACING" in splitup:
        grid['dds'] = np.array(splitup[-3:]).astype('float64')
    elif "CELL_DATA" in splitup:
        grid["ncells"] = int(splitup[-1])
    elif "SCALARS" in splitup:
        field = splitup[1]
        grid['read_field'] = field
        grid['read_type'] = 'scalar'
    elif "VECTORS" in splitup:
        field = splitup[1]
        grid['read_field'] = field
        grid['read_type'] = 'vector'



class AthenaHierarchy(AMRHierarchy):

    grid = AthenaGrid
    _data_style='athena'
    _data_file = None
    
    def __init__(self, pf, data_style='athena'):
        self.parameter_file = weakref.proxy(pf)
        self.directory = os.path.dirname(self.parameter_file.filename)
        self.data_style = data_style
        # for now, the hierarchy file is the parameter file!
        self.hierarchy_filename = self.parameter_file.filename
        #self.directory = os.path.dirname(self.hierarchy_filename)
        self._fhandle = file(self.hierarchy_filename,'rb')
        AMRHierarchy.__init__(self, pf, data_style)

        self._fhandle.close()

    def _detect_fields(self):
        field_map = {}
        f = open(self.hierarchy_filename,'rb')
        line = f.readline()
        while line != '':
            splitup = line.strip().split()
            if "DIMENSIONS" in splitup:
                grid_dims = np.array(splitup[-3:]).astype('int')
                line = f.readline()
            elif "CELL_DATA" in splitup:
                grid_ncells = int(splitup[-1])
                line = f.readline()
                if np.prod(grid_dims) != grid_ncells:
                    grid_dims -= 1
                    grid_dims[grid_dims==0]=1
                if np.prod(grid_dims) != grid_ncells:
                    mylog.error('product of dimensions %i not equal to number of cells %i' %
                          (np.prod(grid_dims), grid_ncells))
                    raise TypeError
                break
            else:
                line = f.readline()
        read_table = False
        read_table_offset = f.tell()
        while line != '':
            splitup = line.strip().split()
            if 'SCALARS' in splitup:
                field = splitup[1]
                if not read_table:
                    line = f.readline() # Read the lookup table line
                    read_table = True
                field_map[field] = ('scalar', f.tell() - read_table_offset)
                read_table=False

            elif 'VECTORS' in splitup:
                field = splitup[1]
                for ax in 'xyz':
                    field_map["%s_%s" % (field, ax)] =\
                            ('vector', f.tell() - read_table_offset)
            line = f.readline()

        f.close()

        self.field_list = field_map.keys()
        self._field_map = field_map

    def _setup_classes(self):
        dd = self._get_data_reader_dict()
        AMRHierarchy._setup_classes(self, dd)
        self.object_types.sort()

    def _count_grids(self):
        self.num_grids = self.parameter_file.nvtk

    def _parse_hierarchy(self):
        f = open(self.hierarchy_filename,'rb')
        grid = {}
        grid['read_field'] = None
        grid['read_type'] = None
        table_read=False
        line = f.readline()
        while grid['read_field'] is None:
            parse_line(line, grid)
            if "SCALAR" in line.strip().split():
                break
            if "VECTOR" in line.strip().split():
                break
            if 'TABLE' in line.strip().split():
                break
            if len(line) == 0: break
            line = f.readline()
        f.close()

        # It seems some datasets have a mismatch between ncells and 
        # the actual grid dimensions.
        if np.prod(grid['dimensions']) != grid['ncells']:
            grid['dimensions'] -= 1
            grid['dimensions'][grid['dimensions']==0]=1
        if np.prod(grid['dimensions']) != grid['ncells']:
            mylog.error('product of dimensions %i not equal to number of cells %i' % 
                  (np.prod(grid['dimensions']), grid['ncells']))
            raise TypeError

        # Need to determine how many grids: self.num_grids
        dname = self.hierarchy_filename
        gridlistread = glob.glob('id*/%s-id*%s' % (dname[4:-9],dname[-9:] ))
        gridlistread.insert(0,self.hierarchy_filename)
        if 'id0' in dname :
            gridlistread += glob.glob('id*/lev*/%s*-lev*%s' % (dname[4:-9],dname[-9:]))
        else :
            gridlistread += glob.glob('lev*/%s*-lev*%s' % (dname[:-9],dname[-9:]))
        self.num_grids = len(gridlistread)
        dxs=[]
        self.grids = np.empty(self.num_grids, dtype='object')
        levels = np.zeros(self.num_grids, dtype='int32')
        glis = np.empty((self.num_grids,3), dtype='float64')
        gdds = np.empty((self.num_grids,3), dtype='float64')
        gdims = np.ones_like(glis)
        j = 0
        self.grid_filenames = gridlistread
        while j < (self.num_grids):
            f = open(gridlistread[j],'rb')
            gridread = {}
            gridread['read_field'] = None
            gridread['read_type'] = None
            table_read=False
            line = f.readline()
            while gridread['read_field'] is None:
                parse_line(line, gridread)
                if "SCALAR" in line.strip().split():
                    break
                if "VECTOR" in line.strip().split():
                    break 
                if 'TABLE' in line.strip().split():
                    break
                if len(line) == 0: break
                line = f.readline()
            f.close()
            levels[j] = gridread['level']
            glis[j,0] = gridread['left_edge'][0]
            glis[j,1] = gridread['left_edge'][1]
            glis[j,2] = gridread['left_edge'][2]
            # It seems some datasets have a mismatch between ncells and 
            # the actual grid dimensions.
            if np.prod(gridread['dimensions']) != gridread['ncells']:
                gridread['dimensions'] -= 1
                gridread['dimensions'][gridread['dimensions']==0]=1
            if np.prod(gridread['dimensions']) != gridread['ncells']:
                mylog.error('product of dimensions %i not equal to number of cells %i' % 
                      (np.prod(gridread['dimensions']), gridread['ncells']))
                raise TypeError
            gdims[j,0] = gridread['dimensions'][0]
            gdims[j,1] = gridread['dimensions'][1]
            gdims[j,2] = gridread['dimensions'][2]
            # Setting dds=1 for non-active dimensions in 1D/2D datasets
            gridread['dds'][gridread['dimensions']==1] = 1.
            gdds[j,:] = gridread['dds']
            
            j=j+1

        gres = glis + gdims*gdds
        # Now we convert the glis, which were left edges (floats), to indices 
        # from the domain left edge.  Then we do a bunch of fixing now that we
        # know the extent of all the grids. 
        glis = np.round((glis - self.parameter_file.domain_left_edge)/gdds).astype('int')
        new_dre = np.max(gres,axis=0)
        self.parameter_file.domain_right_edge = np.round(new_dre, decimals=6)
        self.parameter_file.domain_width = \
                (self.parameter_file.domain_right_edge - 
                 self.parameter_file.domain_left_edge)
        self.parameter_file.domain_center = \
                0.5*(self.parameter_file.domain_left_edge + 
                     self.parameter_file.domain_right_edge)
        self.parameter_file.domain_dimensions = \
                np.round(self.parameter_file.domain_width/gdds[0]).astype('int')

        # Need to reset the units in the parameter file based on the correct
        # domain left/right/dimensions.
        self.parameter_file._set_units()

        if self.parameter_file.dimensionality <= 2 :
            self.parameter_file.domain_dimensions[2] = np.int(1)
        if self.parameter_file.dimensionality == 1 :
            self.parameter_file.domain_dimensions[1] = np.int(1)
        for i in range(levels.shape[0]):
            self.grids[i] = self.grid(i,self,levels[i],
                                      glis[i],
                                      gdims[i])
            dx = (self.parameter_file.domain_right_edge-
                  self.parameter_file.domain_left_edge)/self.parameter_file.domain_dimensions
            dx = dx/self.parameter_file.refine_by**(levels[i])
            dxs.append(dx)
        
        dx = np.array(dxs)
        self.grid_left_edge = np.round(self.parameter_file.domain_left_edge + dx*glis, decimals=6)
        self.grid_dimensions = gdims.astype("int32")
        self.grid_right_edge = np.round(self.grid_left_edge + dx*self.grid_dimensions, decimals=6)
        self.grid_particle_count = np.zeros([self.num_grids, 1], dtype='int64')

    def _populate_grid_objects(self):
        for g in self.grids:
            g._prepare_grid()
            g._setup_dx()

        for g in self.grids:
            g.Children = self._get_grid_children(g)
            for g1 in g.Children:
                g1.Parent.append(g)
        self.max_level = self.grid_levels.max()

    def _get_grid_children(self, grid):
        mask = np.zeros(self.num_grids, dtype='bool')
        grids, grid_ind = self.get_box_grids(grid.LeftEdge, grid.RightEdge)
        mask[grid_ind] = True
        return [g for g in self.grids[mask] if g.Level == grid.Level + 1]

class AthenaStaticOutput(StaticOutput):
    _hierarchy_class = AthenaHierarchy
    _fieldinfo_fallback = AthenaFieldInfo
    _fieldinfo_known = KnownAthenaFields
    _data_style = "athena"

    def __init__(self, filename, data_style='athena',
                 storage_filename=None, parameters={}):
        self.specified_parameters = parameters
        StaticOutput.__init__(self, filename, data_style)
        self.filename = filename
        if storage_filename is None:
            storage_filename = '%s.yt' % filename.split('/')[-1]
        self.storage_filename = storage_filename

        # Unfortunately we now have to mandate that the hierarchy gets 
        # instantiated so that we can make sure we have the correct left 
        # and right domain edges.
        self.h

    def _set_units(self):
        """
        Generates the conversion to various physical _units based on the parameter file
        """
        self.units = {}
        self.time_units = {}
        if len(self.parameters) == 0:
            self._parse_parameter_file()
        self.conversion_factors = defaultdict(lambda: 1.0)    
        if self.specified_parameters.has_key("LengthUnits") :
            self._setup_getunits_units()
        else :
            self._setup_nounits_units()
        self.parameters["Time"] = self.conversion_factors["Time"]
        self.time_units['1'] = 1
        self.units['1'] = 1.0
        self.units['unitary'] = 1.0 / (self.domain_right_edge - self.domain_left_edge).max()
        for unit in sec_conversion.keys():
            self.time_units[unit] = self.conversion_factors["Time"] / sec_conversion[unit]
                        
    def _setup_getunits_units(self) :
        box_proper = 3.24077e-25 * self.specified_parameters["LengthUnits"]
        self.units['aye']  = 1.0
        for unit in mpc_conversion.keys():
            self.units[unit] = mpc_conversion[unit] * box_proper
        if self.specified_parameters.has_key("TimeUnits"):
            self.conversion_factors["Time"] = self.specified_parameters["TimeUnits"]
        else :
            self.conversion_factors["Time"] = 1.0
        if self.specified_parameters.has_key("DensityUnits"):
            self.conversion_factors["Density"] = self.specified_parameters["DensityUnits"]
        else :
            self.conversion_factors["Density"] = 1.0
        self.conversion_factors["Mass"] = self.conversion_factors["Density"]*self.units["cm"]**3
        for a in 'xyz':
            self.conversion_factors["%s-velocity" % (a)] = self.units["cm"]/self.conversion_factors["Time"]
                                            
    def _setup_nounits_units(self):
        self.conversion_factors["Time"] = 1.0
        for unit in mpc_conversion.keys():
            self.units[unit] = mpc_conversion[unit] / mpc_conversion["cm"]

    def _parse_parameter_file(self):
        self._handle = open(self.parameter_filename, "rb")
        # Read the start of a grid to get simulation parameters.
        grid = {}
        grid['read_field'] = None
        line = self._handle.readline()
        while grid['read_field'] is None:
            parse_line(line, grid)
            if "SCALAR" in line.strip().split():
                break
            if "VECTOR" in line.strip().split():
                break
            if 'TABLE' in line.strip().split():
                break
            if len(line) == 0: break
            line = self._handle.readline()

        self.domain_left_edge = grid['left_edge']
        mylog.info("Temporarily setting domain_right_edge = -domain_left_edge."+
                  " This will be corrected automatically if it is not the case.")
        self.domain_right_edge = -self.domain_left_edge
        self.domain_width = self.domain_right_edge-self.domain_left_edge
        self.domain_dimensions = np.round(self.domain_width/grid['dds']).astype('int32')
        refine_by = None
        if refine_by is None: refine_by = 2
        self.refine_by = refine_by
        dimensionality = 3
        if grid['dimensions'][2] == 1 :
            dimensionality = 2
        if grid['dimensions'][1] == 1 :
            dimensionality = 1
        if dimensionality <= 2 : self.domain_dimensions[2] = np.int32(1)
        if dimensionality == 1 : self.domain_dimensions[1] = np.int32(1)
        self.dimensionality = dimensionality
        self.current_time = grid["time"]
        self.unique_identifier = self.parameter_filename.__hash__()
        self.cosmological_simulation = False
        self.num_ghost_zones = 0
        self.field_ordering = 'fortran'
        self.boundary_conditions = [1]*6
        if 'periodicity' in self.specified_parameters:
            self.periodicity = ensure_tuple(self.specified_parameters['periodicity'])
        else:
            self.periodicity = (True,)*self.dimensionality

        dname = self.parameter_filename
        gridlistread = glob.glob('id*/%s-id*%s' % (dname[4:-9],dname[-9:] ))
        if 'id0' in dname :
            gridlistread += glob.glob('id*/lev*/%s*-lev*%s' % (dname[4:-9],dname[-9:]))
        else :
            gridlistread += glob.glob('lev*/%s*-lev*%s' % (dname[:-9],dname[-9:]))
        self.nvtk = len(gridlistread)+1 

        self.current_redshift = self.omega_lambda = self.omega_matter = \
            self.hubble_constant = self.cosmological_simulation = 0.0
        self.parameters['Time'] = self.current_time # Hardcode time conversion for now.
        self.parameters["HydroMethod"] = 0 # Hardcode for now until field staggering is supported.
        if self.specified_parameters.has_key("gamma") :
            self.parameters["Gamma"] = self.specified_parameters["gamma"]
        else :
            self.parameters["Gamma"] = 5./3. 
        self._handle.close()


    @classmethod
    def _is_valid(self, *args, **kwargs):
        try:
            if 'vtk' in args[0]:
                return True
        except:
            pass
        return False

    def __repr__(self):
        return self.basename.rsplit(".", 1)[0]
<|MERGE_RESOLUTION|>--- conflicted
+++ resolved
@@ -53,22 +53,8 @@
 class AthenaGrid(AMRGridPatch):
     _id_offset = 0
     def __init__(self, id, hierarchy, level, start, dimensions):
-<<<<<<< HEAD
-        df = hierarchy.storage_filename
-        #if 'id0' not in hierarchy.parameter_file.filename:
-        #    gname = hierarchy.parameter_file.filename
-        #else:
+        df = hierarchy.parameter_file.filename[4:-4]
         gname = hierarchy.grid_filenames[id]
-=======
-        df = hierarchy.parameter_file.filename[4:-4]
-        if 'id0' not in hierarchy.parameter_file.filename:
-            gname = hierarchy.parameter_file.filename
-        else:
-            if id == 0:
-                gname = 'id0/%s.vtk' % df
-            else:
-                gname = 'id%i/%s-id%i%s.vtk' % (id, df[:-5], id, df[-5:] )
->>>>>>> f3cefa86
         AMRGridPatch.__init__(self, id, filename = gname,
                               hierarchy = hierarchy)
         self.filename = gname
