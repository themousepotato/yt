"""
Oct container tuned for Particles




"""

#-----------------------------------------------------------------------------
# Copyright (c) 2013, yt Development Team.
#
# Distributed under the terms of the Modified BSD License.
#
# The full license is in the file COPYING.txt, distributed with this software.
#-----------------------------------------------------------------------------

from oct_container cimport OctreeContainer, Oct, OctInfo, ORDER_MAX, \
    SparseOctreeContainer, OctKey, OctAllocationContainer
cimport oct_visitors
from oct_visitors cimport cind
from libc.stdlib cimport malloc, free, qsort
from libc.math cimport floor, ceil, fmod
from fp_utils cimport *
from yt.utilities.lib.geometry_utils cimport bounded_morton,bounded_morton_relative, \
    bounded_morton_dds, bounded_morton_relative_dds
import numpy as np
cimport numpy as np
from selection_routines cimport SelectorObject, \
    OctVisitorData, oct_visitor_function, AlwaysSelector
cimport cython
from collections import defaultdict

from particle_deposit cimport gind
from yt.utilities.lib.ewah_bool_array cimport \
    ewah_bool_array
#from yt.utilities.lib.ewah_bool_wrap cimport \
from ..utilities.lib.ewah_bool_wrap cimport \
    BoolArrayCollection
from libcpp.map cimport map
from libcpp.vector cimport vector
from libcpp.pair cimport pair
from cython.operator cimport dereference, preincrement
import struct

cdef class ParticleOctreeContainer(OctreeContainer):
    cdef Oct** oct_list
    #The starting oct index of each domain
    cdef np.int64_t *dom_offsets
    cdef public int max_level
    #How many particles do we keep befor refining
    cdef public int n_ref

    def allocate_root(self):
        cdef int i, j, k
        cdef Oct *cur
        for i in range(self.nn[0]):
            for j in range(self.nn[1]):
                for k in range(self.nn[2]):
                    cur = self.allocate_oct()
                    self.root_mesh[i][j][k] = cur

    def __dealloc__(self):
        #Call the freemem ops on every ocy
        #of the root mesh recursively
        cdef int i, j, k
        if self.root_mesh == NULL: return
        for i in range(self.nn[0]):
            if self.root_mesh[i] == NULL: continue
            for j in range(self.nn[1]):
                if self.root_mesh[i][j] == NULL: continue
                for k in range(self.nn[2]):
                    if self.root_mesh[i][j][k] == NULL: continue
                    self.visit_free(self.root_mesh[i][j][k])
        free(self.oct_list)
        free(self.dom_offsets)

    cdef void visit_free(self, Oct *o):
        #Free the memory for this oct recursively
        cdef int i, j, k
        for i in range(2):
            for j in range(2):
                for k in range(2):
                    if o.children != NULL \
                       and o.children[cind(i,j,k)] != NULL:
                        self.visit_free(o.children[cind(i,j,k)])
        free(o.children)
        free(o)

    def clear_fileind(self):
        cdef int i, j, k
        for i in range(self.nn[0]):
            for j in range(self.nn[1]):
                for k in range(self.nn[2]):
                    self.visit_clear(self.root_mesh[i][j][k])

    cdef void visit_clear(self, Oct *o):
        #Free the memory for this oct recursively
        cdef int i, j, k
        o.file_ind = 0
        for i in range(2):
            for j in range(2):
                for k in range(2):
                    if o.children != NULL \
                       and o.children[cind(i,j,k)] != NULL:
                        self.visit_clear(o.children[cind(i,j,k)])

    def __iter__(self):
        #Get the next oct, will traverse domains
        #Note that oct containers can be sorted
        #so that consecutive octs are on the same domain
        cdef int oi
        cdef Oct *o
        for oi in range(self.nocts):
            o = self.oct_list[oi]
            yield (o.file_ind, o.domain_ind, o.domain)

    def allocate_domains(self, domain_counts):
        pass

    def finalize(self, int domain_id = 0):
        #This will sort the octs in the oct list
        #so that domains appear consecutively
        #And then find the oct index/offset for
        #every domain
        cdef int max_level = 0
        self.oct_list = <Oct**> malloc(sizeof(Oct*)*self.nocts)
        cdef np.int64_t i = 0, lpos = 0
        # Note that we now assign them in the same order they will be visited
        # by recursive visitors.
        for i in range(self.nn[0]):
            for j in range(self.nn[1]):
                for k in range(self.nn[2]):
                    self.visit_assign(self.root_mesh[i][j][k], &lpos,
                                      0, &max_level)
        assert(lpos == self.nocts)
        for i in range(self.nocts):
            self.oct_list[i].domain_ind = i
            self.oct_list[i].domain = domain_id
        self.max_level = max_level

    cdef visit_assign(self, Oct *o, np.int64_t *lpos, int level, int *max_level):
        cdef int i, j, k
        self.oct_list[lpos[0]] = o
        lpos[0] += 1
        max_level[0] = imax(max_level[0], level)
        for i in range(2):
            for j in range(2):
                for k in range(2):
                    if o.children != NULL \
                       and o.children[cind(i,j,k)] != NULL:
                        self.visit_assign(o.children[cind(i,j,k)], lpos,
                                level + 1, max_level)
        return

    cdef np.int64_t get_domain_offset(self, int domain_id):
        return 0

    cdef Oct* allocate_oct(self):
        #Allocate the memory, set to NULL or -1
        #We reserve space for n_ref particles, but keep
        #track of how many are used with np initially 0
        self.nocts += 1
        cdef Oct *my_oct = <Oct*> malloc(sizeof(Oct))
        my_oct.domain = -1
        my_oct.file_ind = 0
        my_oct.domain_ind = self.nocts - 1
        my_oct.children = NULL
        return my_oct

    @cython.boundscheck(False)
    @cython.wraparound(False)
    @cython.cdivision(True)
    def add(self, np.ndarray[np.uint64_t, ndim=1] indices,
            np.uint8_t order = ORDER_MAX):
        #Add this particle to the root oct
        #Then if that oct has children, add it to them recursively
        #If the child needs to be refined because of max particles, do so
        cdef np.int64_t no = indices.shape[0], p
        cdef np.uint64_t index
        cdef int i, level
        cdef int ind[3]
        if self.root_mesh[0][0][0] == NULL: self.allocate_root()
        cdef np.uint64_t *data = <np.uint64_t *> indices.data
        for p in range(no):
            # We have morton indices, which means we choose left and right by
            # looking at (MAX_ORDER - level) & with the values 1, 2, 4.
            level = 0
            index = indices[p]
            if index == FLAG:
                # This is a marker for the index not being inside the domain
                # we're interested in.
                continue
            # Convert morton index to 3D index of octree root
            for i in range(3):
                ind[i] = (index >> ((order - level)*3 + (2 - i))) & 1
            cur = self.root_mesh[ind[0]][ind[1]][ind[2]]
            if cur == NULL:
                raise RuntimeError
            # Continue refining the octree until you reach the level of the
            # morton indexing order. Along the way, use prefix to count
            # previous indices at levels in the octree?
            while (cur.file_ind + 1) > self.n_ref:
                if level >= order: break # Just dump it here.
                level += 1
                for i in range(3):
                    ind[i] = (index >> ((order - level)*3 + (2 - i))) & 1
                if cur.children == NULL or \
                   cur.children[cind(ind[0],ind[1],ind[2])] == NULL:
                    cur = self.refine_oct(cur, index, level, order)
                    self.filter_particles(cur, data, p, level, order)
                else:
                    cur = cur.children[cind(ind[0],ind[1],ind[2])]
            # If our n_ref is 1, we are always refining, which means we're an
            # index octree.  In this case, we should store the index for fast
            # lookup later on when we find neighbors and the like.
            if self.n_ref == 1:
                cur.file_ind = index
            else:
                cur.file_ind += 1

    @cython.boundscheck(False)
    @cython.wraparound(False)
    @cython.cdivision(True)
    cdef Oct *refine_oct(self, Oct *o, np.uint64_t index, int level,
                         np.uint8_t order):
        #Allocate and initialize child octs
        #Attach particles to child octs
        #Remove particles from this oct entirely
        cdef int i, j, k
        cdef int ind[3]
        cdef Oct *noct
        # TODO: This does not need to be changed.
        o.children = <Oct **> malloc(sizeof(Oct *)*8)
        for i in range(2):
            for j in range(2):
                for k in range(2):
                    noct = self.allocate_oct()
                    noct.domain = o.domain
                    noct.file_ind = 0
                    o.children[cind(i,j,k)] = noct
        o.file_ind = self.n_ref + 1
        for i in range(3):
            ind[i] = (index >> ((order - level)*3 + (2 - i))) & 1
        noct = o.children[cind(ind[0],ind[1],ind[2])]
        return noct

    cdef void filter_particles(self, Oct *o, np.uint64_t *data, np.int64_t p,
                               int level, np.uint8_t order):
        # Now we look at the last nref particles to decide where they go.
        # If p: Loops over all previous morton indices
        # If n_ref: Loops over n_ref previous morton indices
        cdef int n = imin(p, self.n_ref)
        cdef np.uint64_t *arr = data + imax(p - self.n_ref, 0)
        cdef np.uint64_t prefix1, prefix2
        # Now we figure out our prefix, which is the oct address at this level.
        # As long as we're actually in Morton order, we do not need to worry
        # about *any* of the other children of the oct.
        prefix1 = data[p] >> (order - level)*3
        for i in range(n):
            prefix2 = arr[i] >> (order - level)*3
            if (prefix1 == prefix2):
                o.file_ind += 1 # Says how many morton indices are in this octant?
        #print ind[0], ind[1], ind[2], o.file_ind, level

    def recursively_count(self):
        #Visit every cell, accumulate the # of cells per level
        cdef int i, j, k
        cdef np.int64_t counts[128]
        for i in range(128): counts[i] = 0
        for i in range(self.nn[0]):
            for j in range(self.nn[1]):
                for k in range(self.nn[2]):
                    if self.root_mesh[i][j][k] != NULL:
                        self.visit(self.root_mesh[i][j][k], counts)
        level_counts = {}
        for i in range(128):
            if counts[i] == 0: break
            level_counts[i] = counts[i]
        return level_counts

    cdef visit(self, Oct *o, np.int64_t *counts, level = 0):
        cdef int i, j, k
        counts[level] += 1
        for i in range(2):
            for j in range(2):
                for k in range(2):
                    if o.children != NULL \
                       and o.children[cind(i,j,k)] != NULL:
                        self.visit(o.children[cind(i,j,k)], counts, level + 1)
        return

ctypedef fused anyfloat:
    np.float32_t
    np.float64_t

cdef np.uint64_t ONEBIT=1
cdef np.uint64_t FLAG = ~(<np.uint64_t>0)

cdef class ParticleForest:
    cdef np.float64_t left_edge[3]
    cdef np.float64_t right_edge[3]
    cdef np.float64_t dds[3]
    cdef np.float64_t dds_mi1[3]
    cdef np.float64_t dds_mi2[3]
    cdef np.float64_t idds[3]
    cdef np.int32_t dims[3]
    cdef public np.uint64_t nfiles
    cdef int oref
    cdef public int n_ref
    cdef public np.int32_t index_order1
    cdef public np.int32_t index_order2
    cdef public object masks
    cdef public object counts
    cdef public object max_count
    cdef public object owners
    cdef public object _last_selector
    cdef public object _last_return_values
    cdef public object _cached_octrees
    cdef public object _last_octree_subset
    cdef public object _last_oct_handler
    cdef np.uint32_t *file_markers
    cdef np.uint64_t n_file_markers
    cdef np.uint64_t file_marker_i
    cdef public list bitmasks
    cdef BoolArrayCollection collisions

    def __init__(self, left_edge, right_edge, dims, nfiles, oref = 1,
                 n_ref = 64, index_order1 = None, index_order2 = None):
        if index_order1 is None: index_order1 = 7
        if index_order2 is None: index_order2 = 7
        cdef int i
        self._cached_octrees = {}
        self._last_selector = None
        self._last_return_values = None
        self._last_octree_subset = None
        self._last_oct_handler = None
        self.oref = oref
        self.nfiles = nfiles
        self.n_ref = n_ref
        for i in range(3):
            self.left_edge[i] = left_edge[i]
            self.right_edge[i] = right_edge[i]
            self.dims[i] = dims[i]
            self.dds[i] = (right_edge[i] - left_edge[i])/dims[i]
            self.idds[i] = 1.0/self.dds[i] 
            self.dds_mi1[i] = (right_edge[i] - left_edge[i]) / (1<<index_order1)
            self.dds_mi2[i] = self.dds_mi1[i] / (1<<index_order2)
        # We use 64-bit masks
        self.index_order1 = index_order1
        self.index_order2 = index_order2
        # This will be an on/off flag for which morton index values are touched
        # by particles.
        # This is the simple way, for now.
        self.masks = np.zeros((1 << (index_order1 * 3), nfiles), dtype="uint8")
        self.bitmasks = nfiles*[None]
        for i in range(nfiles):
            self.bitmasks[i] = BoolArrayCollection()
        self.collisions = BoolArrayCollection()

    @cython.boundscheck(False)
    @cython.wraparound(False)
    @cython.cdivision(True)
    def _coarse_index_data_file(self, np.ndarray[anyfloat, ndim=2] pos,
                                np.uint64_t file_id):
        # Initialize
        cdef np.uint64_t i
        cdef np.int64_t p
        cdef np.uint64_t mi
        cdef np.float64_t ppos[3]
        cdef int skip
        cdef np.float64_t LE[3]
        cdef np.float64_t RE[3]
        cdef np.float64_t dds[3]
        cdef np.int32_t order = self.index_order1
        cdef np.int64_t total_hits = 0
        cdef BoolArrayCollection bitmasks = self.bitmasks[file_id]
        cdef np.ndarray[np.uint8_t, ndim=1] mask = self.masks[:,file_id]
        # Copy over things for this file (type cast necessary?)
        for i in range(3):
            LE[i] = self.left_edge[i]
            RE[i] = self.right_edge[i]
            dds[i] = self.dds_mi1[i]
        # Mark index of particles that are in this file
        for p in range(pos.shape[0]):
            skip = 0
            for i in range(3):
                # Skip particles outside the domain
                if pos[p,i] > RE[i] or pos[p,i] < LE[i]:
                    skip = 1
                    break
                ppos[i] = pos[p,i]
            if skip==1: continue
            # mi = bounded_morton(ppos[0], ppos[1], ppos[2], LE, RE, order)
            mi = bounded_morton_dds(ppos[0], ppos[1], ppos[2], LE, dds)
            mask[mi] = 1
        # Add in order
        for i in range(mask.shape[0]):
<<<<<<< HEAD
            if mask[i]:
                bitmasks._set_coarse(<np.uint64_t>i)
=======
            if mask[i] == 1:
                bitmasks._set(i)
>>>>>>> e24afff3

    @cython.boundscheck(False)
    @cython.wraparound(False)
    @cython.cdivision(True)
    def _refined_index_data_file(self, np.ndarray[anyfloat, ndim=2] pos, 
                                 np.ndarray[np.uint8_t, ndim=1] mask,
                                 np.ndarray[np.uint64_t, ndim=1] sub_mi1,
                                 np.ndarray[np.uint64_t, ndim=1] sub_mi2,
                                 np.uint64_t file_id):
        # Initialize
        cdef np.uint64_t i, p, mi, nsub_mi#, last_mi, last_submi
        cdef np.float64_t ppos[3]
        cdef int skip
        cdef np.float64_t LE[3]
        cdef np.float64_t RE[3]
        cdef np.float64_t dds1[3]
        cdef np.float64_t dds2[3]
        cdef np.int32_t order1 = self.index_order1
        cdef np.int32_t order2 = self.index_order2
        cdef BoolArrayCollection bitmasks = self.bitmasks[file_id]
        # cdef ewah_bool_array total_refn = (<ewah_bool_array*> self.collisions.ewah_refn)[0]
        # Copy things from structure (type cast)
        for i in range(3):
            LE[i] = self.left_edge[i]
            RE[i] = self.right_edge[i]
            dds1[i] = self.dds_mi1[i]
            dds2[i] = self.dds_mi2[i]
        nsub_mi = 0
        # Loop over positions skipping those outside the domain
        for p in range(pos.shape[0]):
            skip = 0
            for i in range(3):
                if pos[p,i] > RE[i] or pos[p,i] < LE[i]:
                    skip = 1
                    break
                ppos[i] = pos[p,i]
            if skip==1: continue
            # Only look if collision at coarse index
            # mi = bounded_morton(ppos[0], ppos[1], ppos[2], LE, RE, order1)
            mi = bounded_morton_dds(ppos[0], ppos[1], ppos[2], LE, dds1)
            #if total_refn.get(mi): 
            if mask[mi] > 1:
                # Determine sub index within cell of primary index
                sub_mi1[nsub_mi] = mi
                # sub_mi2[nsub_mi] = bounded_morton_relative(ppos[0], ppos[1], ppos[2],
                #                                            LE, RE, order1, order2)
                sub_mi2[nsub_mi] = bounded_morton_relative_dds(ppos[0], ppos[1], ppos[2],
                                                               LE, dds1, dds2)
                nsub_mi += 1
        # Only subs of particles in the mask
        sub_mi1 = sub_mi1[:nsub_mi]
        sub_mi2 = sub_mi2[:nsub_mi]
        cdef np.ndarray[np.int64_t, ndim=1] ind = np.lexsort((sub_mi2,sub_mi1))
        # cdef np.ndarray[np.int64_t, ndim=1] ind = np.argsort(sub_mi2[:nsub_mi])
        # last_submi = last_mi = 0
        for i in range(nsub_mi):
            p = ind[i]
            # Make sure its sorted by second index
            # if not (sub_mi2[p] >= last_submi):
            #     print(last_mi, last_submi, sub_mi1[p], sub_mi2[p])
            #     raise RuntimeError("Error in sort by refined index.")
            # if last_mi == sub_mi1[p]:
            #     last_submi = sub_mi2[p]
            # else:
            #     last_submi = 0
            # last_mi = sub_mi1[p]
            # Set bitmasks
            bitmasks._set_refined(sub_mi1[p],sub_mi2[p])
        return nsub_mi

    @cython.boundscheck(False)
    @cython.wraparound(False)
    @cython.cdivision(True)
    def find_collisions(self):
        self.find_collisions_coarse()
        self.find_collisions_refined()

    @cython.boundscheck(False)
    @cython.wraparound(False)
    @cython.cdivision(True)
    def find_collisions_coarse(self):
        # TODO: count collisions at second level
        cdef int nc, nm
        cdef np.int32_t ifile
        cdef BoolArrayCollection bitmask
        cdef ewah_bool_array arr_two, arr_swap, arr_keys, arr_refn
        cdef ewah_bool_array* coll_keys
        cdef ewah_bool_array* coll_refn
        coll_keys = (<ewah_bool_array*> self.collisions.ewah_keys)
        coll_refn = (<ewah_bool_array*> self.collisions.ewah_refn)
        for ifile in range(len(self.bitmasks)):
            bitmask = self.bitmasks[ifile]
            arr_keys.logicaland((<ewah_bool_array*> bitmask.ewah_keys)[0], arr_two)
            arr_keys.logicalor((<ewah_bool_array*> bitmask.ewah_keys)[0], arr_swap)
            arr_keys.swap(arr_swap)
            arr_refn.logicalor(arr_two, arr_swap)
            arr_refn.swap(arr_swap)
        coll_keys[0].swap(arr_keys)
        coll_refn[0].swap(arr_refn)
        nc = coll_refn[0].numberOfOnes()
        nm = coll_keys[0].numberOfOnes()
        print("{: 10d}/{: 10d} collisions at coarse refinement. ({: 3.5f}%)".format(nc,nm,100.0*float(nc)/nm))

    @cython.boundscheck(False)
    @cython.wraparound(False)
    @cython.cdivision(True)
    def find_collisions_refined(self):
        cdef np.int32_t ifile, nc, nm
        cdef BoolArrayCollection bitmask
        cdef ewah_bool_array iarr, arr_two, arr_swap
        cdef map[np.uint64_t, ewah_bool_array] map_bitmask, map_keys, map_refn
        cdef map[np.uint64_t, ewah_bool_array].iterator it_mi1
        cdef map[np.uint64_t, ewah_bool_array]* coll_coll
        coll_coll = (<map[np.uint64_t, ewah_bool_array]*> self.collisions.ewah_coll)
        for ifile in range(len(self.bitmasks)):
            bitmask = self.bitmasks[ifile]
            map_bitmask = (<map[np.uint64_t, ewah_bool_array]*> bitmask.ewah_coll)[0]
            it_mi1 = map_bitmask.begin()
            while it_mi1 != map_bitmask.end():
                mi1 = dereference(it_mi1).first
                iarr = dereference(it_mi1).second
                map_keys[mi1].logicaland(iarr, arr_two)
                map_keys[mi1].logicalor(iarr, arr_swap)
                map_keys[mi1].swap(arr_swap)
                map_refn[mi1].logicalor(arr_two, arr_swap)
                map_refn[mi1].swap(arr_swap)
                preincrement(it_mi1)
        coll_coll[0] = map_refn
        # Add them up
        nc = 0
        nm = 0
        it_mi1 = map_refn.begin()
        while it_mi1 != map_refn.end():
            mi1 = dereference(it_mi1).first
            iarr = dereference(it_mi1).second
            nc += iarr.numberOfOnes()
            iarr = map_keys[mi1]
            nm += iarr.numberOfOnes()
            preincrement(it_mi1)
        print("{: 10d}/{: 10d} collisions at refined refinement. ({: 3.5f}%)".format(nc,nm,100.0*float(nc)/nm))

    def calcsize_bitmasks(self):
        cdef BoolArrayCollection b1
        cdef bytes serial_BAC
        cdef int ifile
        cdef int out = 0
        out += struct.calcsize('Q')
        for ifile in range(self.nfiles):
            b1 = self.bitmasks[ifile]
            serial_BAC = b1._dumps()
            out += struct.calcsize('Q')
            out += len(serial_BAC)
        return out

    def save_bitmasks(self,fname=None):
        cdef BoolArrayCollection b1
        cdef bytes serial_BAC
        cdef int ifile
        # TODO: default file name
        if fname is None:
            raise NotImplementedError("Default filename for bitmask not set.")
        f = open(fname,'wb')
        f.write(struct.pack('Q',self.nfiles))
        for ifile in range(self.nfiles):
            b1 = self.bitmasks[ifile]
            serial_BAC = b1._dumps()
            f.write(struct.pack('Q',len(serial_BAC)))
            f.write(serial_BAC)
        f.close()

    def load_bitmasks(self,fname=None):
        cdef BoolArrayCollection b1
        cdef np.uint64_t nfiles
        cdef np.uint64_t size_serial
        # TODO: default file name
        if fname is None:
            raise NotImplementedError("Default filename for bitmask not set.")
        f = open(fname,'rb')
        nfiles, = struct.unpack('Q',f.read(struct.calcsize('Q')))
        if nfiles != self.nfiles:
            raise Exception("Number of bitmasks ({}) conflicts with number of files ({})".format(nfiles,self.nfiles))
        for ifile in range(nfiles):
            b1 = self.bitmasks[ifile]
            size_serial, = struct.unpack('Q',f.read(struct.calcsize('Q')))
            b1._loads(f.read(size_serial))
        f.close()

    def check(self):
        cdef np.uint64_t mi1
        cdef ewah_bool_array arr_totref, arr_tottwo
        cdef ewah_bool_array arr, arr_any, arr_two, arr_swap
        cdef vector[size_t] vec_totref
        cdef vector[size_t].iterator it_mi1
        cdef BoolArrayCollection b1
        cdef int nm = 0, nc = 0
        # Locate all indices with second level refinement
        for ifile in range(len(self.bitmasks)):
            b1 = self.bitmasks[ifile]
            arr = (<ewah_bool_array*> b1.ewah_refn)[0]
            arr_totref.logicalor(arr,arr_totref)
        # Count collections & second level indices
        vec_totref = arr_totref.toArray()
        it_mi1 = vec_totref.begin()
        while it_mi1 != vec_totref.end():
            mi1 = dereference(it_mi1)
            arr_any.reset()
            arr_two.reset()
            for ifile in range(len(self.bitmasks)):
                b1 = self.bitmasks[ifile]
                if b1._isref(mi1):
                    arr = (<map[np.int64_t, ewah_bool_array]*> b1.ewah_coll)[0][mi1]
                    arr_any.logicaland(arr, arr_two) # Indices in previous files
                    arr_any.logicalor(arr, arr_swap) # All second level indices
                    arr_any = arr_swap
                    arr_two.logicalor(arr_tottwo,arr_tottwo)
            nc += arr_tottwo.numberOfOnes()
            nm += arr_any.numberOfOnes()
            preincrement(it_mi1)
        # nc: total number of second level morton indices that are repeated
        # nm: total number of second level morton indices
        print "Total of %s / %s collisions (% 3.5f%%)" % (nc, nm, 100.0*float(nc)/nm)

    def finalize(self):
        return
        # self.index_octree = ParticleOctreeContainer([1,1,1],
        #     [self.left_edge[0], self.left_edge[1], self.left_edge[2]],
        #     [self.right_edge[0], self.right_edge[1], self.right_edge[2]],
        #     over_refine = 0
        # )
        # self.index_octree.n_ref = 1
        # mi = (<ewah_bool_array*> self.collisions.ewah_keys)[0].toArray() 
        # Change from vector to numpy
        # mi = mi.astype("uint64")
        # self.index_octree.add(mi, self.index_order1)
        # self.index_octree.finalize()

    @cython.boundscheck(False)
    @cython.wraparound(False)
    @cython.cdivision(True)
    def identify_data_files(self, SelectorObject selector, int ngz = 0):
        cdef BoolArrayCollection cmask_d = BoolArrayCollection()
        cdef BoolArrayCollection cmask_s = BoolArrayCollection()
        cdef BoolArrayCollection cmask_g = BoolArrayCollection()
        cdef BoolArrayCollection cmask_coll = BoolArrayCollection()
        cdef map[np.int64_t,ewah_bool_array] mask_d
        cdef map[np.int64_t,ewah_bool_array] mask_s
        cdef map[np.int64_t,ewah_bool_array] mask_g
        cdef map[np.int64_t,ewah_bool_array].iterator it_mi1_d
        cdef map[np.int64_t,ewah_bool_array].iterator it_mi1_s
        cdef map[np.int64_t,ewah_bool_array].iterator it_mi1_g
        cdef ewah_bool_array refined_d, refined_s, refined_g
        cdef ewah_bool_array coarse_d, coarse_s, coarse_g
        cdef ewah_bool_array total_d, total_s, total_g
        cdef np.float64_t pos[3]
        cdef np.float64_t dds[3]
        cdef np.float64_t DLE[3]
        cdef int j
        cdef np.uint64_t FLAG = ~(<np.uint64_t>0)
        cdef np.uint64_t mi1
        cdef np.int32_t ifile
        cdef np.ndarray[np.uint8_t, ndim=1] file_mask_p
        cdef np.ndarray[np.uint8_t, ndim=1] file_mask_g
        cdef np.ndarray[np.uint8_t, ndim=1] mi_bool
        cdef np.ndarray[np.uint8_t, ndim=1] mi_bool_ghosts
        cdef np.ndarray[np.uint8_t, ndim=1] mi_bool_refn
        cdef np.uint64_t n_sub_ghosts = 0
        mi_bool = np.zeros(1 << (self.index_order1 * 3), dtype="uint8")
        mi_bool_ghosts = np.zeros(1 << (self.index_order1 * 3), dtype="uint8")
        mi_bool_refn = np.zeros(1 << (self.index_order1 * 3), dtype="uint8")
        # Find mask of selected morton indices
        for j in range(3):
            pos[j] = self.left_edge[j]
            dds[j] = self.right_edge[j] - self.left_edge[j]
            DLE[j] = self.left_edge[j]
        print "starting morton"
        selector.recursive_morton_mask(0, pos, dds, DLE,
                                       self.index_order1, self.index_order2, 
                                       FLAG, cmask_s, cmask_g, self.collisions, 
                                       mi_bool, mi_bool_ghosts,
                                       mi_bool_refn, n_sub_ghosts, ngz=ngz)
        print "done with morton"
        # Extract info
        mask_s = (<map[np.int64_t,ewah_bool_array] *> cmask_s.ewah_coll)[0]
        mask_g = (<map[np.int64_t,ewah_bool_array] *> cmask_g.ewah_coll)[0]
        cmask_s._ewah_coarse()
        cmask_g._ewah_coarse()
        coarse_s = (<ewah_bool_array*> cmask_s.ewah_coar)[0]
        coarse_g = (<ewah_bool_array*> cmask_g.ewah_coar)[0]
        if 1:
            total_s = (<ewah_bool_array*> cmask_s.ewah_keys)[0]
            total_g = (<ewah_bool_array*> cmask_g.ewah_keys)[0]
            refined_s = (<ewah_bool_array*> cmask_s.ewah_refn)[0]
            refined_g = (<ewah_bool_array*> cmask_g.ewah_refn)[0]
            print("Selector: {: 8d} coarse, {: 8d} refined, {: 8d} total".format(coarse_s.numberOfOnes(),
                                                                                 refined_s.numberOfOnes(),
                                                                                 total_s.numberOfOnes()))
            print("Ghost   : {: 8d} coarse, {: 8d} refined, {: 8d} total".format(coarse_g.numberOfOnes(),
                                                                                 refined_g.numberOfOnes(),
                                                                                 total_g.numberOfOnes()))
        # Compare with mask of particles
        file_mask_p = np.zeros(self.nfiles, dtype="uint8")
        file_mask_g = np.zeros(self.nfiles, dtype="uint8")
        for ifile in range(len(self.bitmasks)):
            # Only continue if the file is not already selected
            if not file_mask_p[ifile]:
                cmask_d = self.bitmasks[ifile]
                # Do coarse levels
                cmask_d._ewah_coarse()
                coarse_d = (<ewah_bool_array*> cmask_d.ewah_keys)[0]
                refined_d = (<ewah_bool_array*> cmask_d.ewah_refn)[0]
                if coarse_s.intersects(coarse_d):
                    file_mask_p[ifile] = 1
                    file_mask_g[ifile] = 0 # No intersection
                elif coarse_g.intersects(coarse_d):
                    file_mask_g[ifile] = 1
                else:
                    # Do refinement at collisions
                    mask_d = (<map[np.int64_t,ewah_bool_array] *> cmask_d.ewah_coll)[0]
                    if (mask_d.begin() == mask_d.end()) and (refined_d.numberOfOnes() > 0):
                        print("File {}: Data mask is empty, but there should be {} refined cells.".format(ifile,refined_d.numberOfOnes()))
                    it_mi1_d = mask_d.begin()
                    while it_mi1_d != mask_d.end():
                        mi1 = dereference(it_mi1_d).first
                        if cmask_d._isref(mi1):
                            refined_d = dereference(it_mi1_d).second
                            # Selector
                            if cmask_s._isref(mi1):
                                it_mi1_s = mask_s.find(mi1)
                                if (it_mi1_s == mask_s.end()):
                                    raise RuntimeError("Refinement indicated in selected region, but bool array for mi1 = {} not found".format(mi1))
                                refined_s = dereference(it_mi1_s).second
                                if refined_s.intersects(refined_d):
                                    file_mask_p[ifile] = 1
                                    file_mask_g[ifile] = 0
                                    break
                            elif cmask_s._get(mi1):
                                # This shouldn't happen, the selector should always
                                # refine where the data is refined.
                                print "mi1 = {} coarsely selected by selector, but refined in data.".format(mi1)
                                file_mask_p[ifile] = 1
                                file_mask_g[ifile] = 0
                                break
                            # Ghost zones
                            if not file_mask_p[ifile] and not file_mask_g[ifile]:
                                if cmask_g._isref(mi1):
                                    it_mi1_g = mask_g.find(mi1)
                                    if (it_mi1_g == mask_g.end()):
                                        raise RuntimeError("Refinement indicated in ghost zones, but bool array for mi1 = {} not found".format(mi1))
                                    refined_g = dereference(it_mi1_g).second
                                    if refined_g.intersects(refined_d):
                                        file_mask_g[ifile] = 1
                                elif cmask_g._get(mi1):
                                    # This shouldn't happen, the selector should always
                                    # refine where the data is refined.
                                    print "mi1 = {} coarsely selected by ghost, but refined in data.".format(mi1)
                                    file_mask_g[ifile] = 1
                        preincrement(it_mi1_d)
        return np.where(file_mask_p)[0],np.where(file_mask_g)[0]

    @cython.boundscheck(False)
    @cython.wraparound(False)
    @cython.cdivision(True)
    def construct_forest(self, np.uint64_t file_id, SelectorObject selector,
                         io_handler, data_files, data_file_info = None):
        if file_id in self._cached_octrees:
            iv = self._cached_octrees[file_id]
            rv = ParticleForestOctreeContainer.load_octree(iv)
            return rv
        cdef np.ndarray[np.uint8_t, ndim=3] omask
        if data_file_info is None:
            data_file_info = self.identify_data_files(selector) 
        _, _, omask, _ = data_file_info
        # cdef np.float64_t LE[3], RE[3]
        cdef np.uint64_t total_pcount = 0
        cdef np.uint64_t fcheck, fmask
        cdef np.ndarray[np.uint64_t, ndim=3] counts
        cdef np.ndarray[np.uint64_t, ndim=3] mask 
        cdef np.ndarray[np.int32_t, ndim=3] forest_nodes
        forest_nodes = np.zeros((self.dims[0], self.dims[1], self.dims[2]),
            dtype="int32") - 1
        counts = self.counts
        cdef int i, j, k, n, nm, ii
        nm = len(self.masks)
        cdef np.uint64_t **masks = <np.uint64_t **> malloc(
            sizeof(np.uint64_t *) * nm)
        for n in range(nm):
            mask = self.masks[n]
            masks[n] = <np.uint64_t *> mask.data
        cdef int file_mask_id = <int> (file_id / 64.0)
        cdef np.uint64_t index, file_mask = (ONEBIT << (file_id % 64))
        cdef np.uint8_t *file_ids = <np.uint8_t*> malloc(
            sizeof(np.uint8_t) * self.nfiles)
        for i in range(self.nfiles):
            file_ids[i] = 0
        index = -1
        cdef int dims[3]
        for i in range(3):
            dims[i] = self.dims[i]
        cdef np.ndarray[np.int32_t, ndim=3] owners = self.owners
        cdef int nroot = 0
        for i in range(self.dims[0]):
            for j in range(self.dims[1]):
                for k in range(self.dims[2]):
                    index += 1
                    ii = gind(i, j, k, dims)
                    if owners[i,j,k] != file_id or \
                       omask[i,j,k] == 0 or \
                        (masks[file_mask_id][ii] & file_mask) == 0:
                        continue
                    forest_nodes[i,j,k] = nroot
                    nroot += 1
                    total_pcount += counts[i,j,k]
                    # multiple will be 0 for use this zone, 1 for skip it
                    # We get this one, so we'll continue ...
                    for n in range(nm):
                        # First we count
                        fmask = masks[n][ii]
                        for fcheck in range(64):
                            if ((fmask >> fcheck) & ONEBIT) == ONEBIT:
                                # First to arrive gets it
                                file_ids[fcheck + n * 64] = 1
        # Now we can actually create a sparse octree.
        cdef ParticleForestOctreeContainer octree
        octree = ParticleForestOctreeContainer(
            (self.dims[0], self.dims[1], self.dims[2]),
            (self.left_edge[0], self.left_edge[1], self.left_edge[2]),
            (self.right_edge[0], self.right_edge[1], self.right_edge[2]),
            nroot, self.oref)
        octree.n_ref = self.n_ref
        octree.allocate_domains()
        cdef np.ndarray[np.uint64_t, ndim=1] morton_ind, morton_view
        morton_ind = np.empty(total_pcount, dtype="uint64")
        cdef np.int32_t *particle_index = <np.int32_t *> malloc(
            sizeof(np.int32_t) * nroot)
        cdef np.int32_t *particle_count = <np.int32_t *> malloc(
            sizeof(np.int32_t) * nroot)
        total_pcount = 0
        for i in range(self.dims[0]):
            for j in range(self.dims[1]):
                for k in range(self.dims[2]):
                    if forest_nodes[i,j,k] == -1: continue
                    particle_index[forest_nodes[i,j,k]] = total_pcount
                    particle_count[forest_nodes[i,j,k]] = counts[i,j,k]
                    total_pcount += counts[i,j,k]
        # Okay, now just to filter based on our mask.
        cdef int ind[3]
        cdef int arri
        cdef np.ndarray pos
        cdef np.ndarray[np.float32_t, ndim=2] pos32
        cdef np.ndarray[np.float64_t, ndim=2] pos64
        cdef np.float64_t ppos[3]
        cdef np.float64_t DLE[3]
        cdef np.float64_t DRE[3]
        cdef int bitsize = 0
        for i in range(self.nfiles):
            if file_ids[i] == 0: continue
            # We now get our particle positions
            for pos in io_handler._yield_coordinates(data_files[i]):
                pos32 = pos64 = None
                bitsize = 0
                if pos.dtype == np.float32:
                    pos32 = pos
                    bitsize = 32
                elif pos.dtype == np.float64:
                    pos64 = pos
                    bitsize = 64
                else:
                    raise RuntimeError
                for j in range(pos.shape[0]):
                    # First we get our cell index.
                    for k in range(3):
                        if bitsize == 32:
                            ppos[k] = pos32[j,k]
                        else:
                            ppos[k] = pos64[j,k]
                        ind[k] = <int> ((ppos[k] - self.left_edge[k])*self.idds[k])
                    arri = forest_nodes[ind[0], ind[1], ind[2]]
                    if arri == -1: continue
                    # Now we have decided it's worth filtering, so let's toss
                    # it in.
                    for i in range(3):
                        DLE[i] = self.left_edge[i] + self.dds[i]*ind[i]
                        DRE[i] = DLE[i] + self.dds[i]
                    morton_ind[particle_index[arri]] = bounded_morton(
                        ppos[0], ppos[1], ppos[2], DLE, DRE, ORDER_MAX)
                    particle_index[arri] += 1
                    octree.next_root(1, ind)
        cdef int start, end = 0
        # We should really allocate a 3-by nroot array
        for i in range(self.dims[0]):
            for j in range(self.dims[1]):
                for k in range(self.dims[2]):
                    arri = forest_nodes[i,j,k]
                    if arri == -1: continue
                    start = end
                    end += particle_count[arri]
                    morton_view = morton_ind[start:end]
                    morton_view.sort()
                    octree.add(morton_view, i, j, k, owners[i,j,k])
        octree.finalize()
        free(particle_index)
        free(particle_count)
        free(file_ids)
        free(masks)
        self._cached_octrees[file_id] = octree.save_octree()
        return octree
        
cdef class ParticleForestOctreeContainer(SparseOctreeContainer):
    cdef Oct** oct_list
    cdef public int max_level
    cdef public int n_ref
    cdef int loaded # Loaded with load_octree?
    def __init__(self, domain_dimensions, domain_left_edge, domain_right_edge,
                 int num_root, over_refine = 1):
        super(ParticleForestOctreeContainer, self).__init__(
            domain_dimensions, domain_left_edge, domain_right_edge,
            over_refine)
        self.loaded = 0
        self.fill_func = oct_visitors.fill_file_indices_oind

        # Now the overrides
        self.max_root = num_root
        self.root_nodes = <OctKey*> malloc(sizeof(OctKey) * num_root)
        for i in range(num_root):
            self.root_nodes[i].key = -1
            self.root_nodes[i].node = NULL

    def allocate_domains(self, counts = None):
        if counts is None:
            counts = [self.max_root]
        OctreeContainer.allocate_domains(self, counts)

    def finalize(self):
        #This will sort the octs in the oct list
        #so that domains appear consecutively
        #And then find the oct index/offset for
        #every domain
        cdef int max_level = 0
        self.oct_list = <Oct**> malloc(sizeof(Oct*)*self.nocts)
        cdef np.int64_t i, lpos = 0
        # Note that we now assign them in the same order they will be visited
        # by recursive visitors.
        for i in range(self.num_root):
            self.visit_assign(self.root_nodes[i].node, &lpos, 0, &max_level)
        assert(lpos == self.nocts)
        for i in range(self.nocts):
            self.oct_list[i].domain_ind = i
            # We don't assign this ... it helps with selecting later.
            #self.oct_list[i].domain = 0
            self.oct_list[i].file_ind = -1
        self.max_level = max_level

    cdef visit_assign(self, Oct *o, np.int64_t *lpos, int level, int *max_level):
        cdef int i, j, k
        self.oct_list[lpos[0]] = o
        lpos[0] += 1
        max_level[0] = imax(max_level[0], level)
        for i in range(2):
            for j in range(2):
                for k in range(2):
                    if o.children != NULL \
                       and o.children[cind(i,j,k)] != NULL:
                        self.visit_assign(o.children[cind(i,j,k)], lpos,
                                level + 1, max_level)
        return

    cdef Oct* allocate_oct(self):
        #Allocate the memory, set to NULL or -1
        #We reserve space for n_ref particles, but keep
        #track of how many are used with np initially 0
        self.nocts += 1
        cdef Oct *my_oct = <Oct*> malloc(sizeof(Oct))
        my_oct.domain = -1
        my_oct.file_ind = 0
        my_oct.domain_ind = self.nocts - 1
        my_oct.children = NULL
        return my_oct

    def __dealloc__(self):
        #Call the freemem ops on every ocy
        #of the root mesh recursively
        cdef int i
        if self.root_nodes== NULL: return
        if self.cont != NULL and self.cont.next == NULL: return
        if self.loaded == 0:
            for i in range(self.max_root):
                if self.root_nodes[i].node == NULL: continue
                self.visit_free(&self.root_nodes.node[i], 0)
            free(self.cont)
            self.cont = self.root_nodes = NULL
        free(self.oct_list)
        self.oct_list = NULL

    cdef void visit_free(self, Oct *o, int free_this):
        #Free the memory for this oct recursively
        cdef int i, j, k
        for i in range(2):
            for j in range(2):
                for k in range(2):
                    if o.children != NULL \
                       and o.children[cind(i,j,k)] != NULL:
                        self.visit_free(o.children[cind(i,j,k)], 1)
        if o.children != NULL:
            free(o.children)
        if free_this == 1:
            free(o)

    @cython.boundscheck(False)
    @cython.wraparound(False)
    @cython.cdivision(True)
    def add(self, np.ndarray[np.uint64_t, ndim=1] indices,
             int root_i, int root_j, int root_k, int domain_id = -1):
        #Add this particle to the root oct
        #Then if that oct has children, add it to them recursively
        #If the child needs to be refined because of max particles, do so
        cdef Oct *cur
        cdef Oct *root = NULL
        cdef np.int64_t no = indices.shape[0], p, index
        cdef int i, level
        cdef int ind[3]
        ind[0] = root_i
        ind[1] = root_j
        ind[2] = root_k
        self.get_root(ind, &root)
        if root == NULL:
            raise RuntimeError
        root.domain = domain_id
        cdef np.uint64_t *data = <np.uint64_t *> indices.data
        # Note what we're doing here: we have decided the root will always be
        # zero, since we're in a forest of octrees, where the root_mesh node is
        # the level 0.  This means our morton indices should be made with
        # respect to that, which means we need to keep a few different arrays
        # of them.
        for i in range(3):
            ind[i] = 0
        for p in range(no):
            # We have morton indices, which means we choose left and right by
            # looking at (MAX_ORDER - level) & with the values 1, 2, 4.
            level = 0
            index = indices[p]
            cur = root
            while (cur.file_ind + 1) > self.n_ref:
                if level >= ORDER_MAX: break # Just dump it here.
                level += 1
                for i in range(3):
                    ind[i] = (index >> ((ORDER_MAX - level)*3 + (2 - i))) & 1
                if cur.children == NULL or \
                   cur.children[cind(ind[0],ind[1],ind[2])] == NULL:
                    cur = self.refine_oct(cur, index, level)
                    self.filter_particles(cur, data, p, level)
                else:
                    cur = cur.children[cind(ind[0],ind[1],ind[2])]
            cur.file_ind += 1

    @cython.boundscheck(False)
    @cython.wraparound(False)
    @cython.cdivision(True)
    cdef Oct *refine_oct(self, Oct *o, np.uint64_t index, int level):
        #Allocate and initialize child octs
        #Attach particles to child octs
        #Remove particles from this oct entirely
        cdef int i, j, k
        cdef int ind[3]
        cdef Oct *noct
        # TODO: This does not need to be changed.
        o.children = <Oct **> malloc(sizeof(Oct *)*8)
        for i in range(2):
            for j in range(2):
                for k in range(2):
                    noct = self.allocate_oct()
                    noct.domain = o.domain
                    noct.file_ind = 0
                    o.children[cind(i,j,k)] = noct
        o.file_ind = self.n_ref + 1
        for i in range(3):
            ind[i] = (index >> ((ORDER_MAX - level)*3 + (2 - i))) & 1
        noct = o.children[cind(ind[0],ind[1],ind[2])]
        return noct

    cdef void filter_particles(self, Oct *o, np.uint64_t *data, np.int64_t p,
                               int level):
        # Now we look at the last nref particles to decide where they go.
        cdef int n = imin(p, self.n_ref)
        cdef np.uint64_t *arr = data + imax(p - self.n_ref, 0)
        # Now we figure out our prefix, which is the oct address at this level.
        # As long as we're actually in Morton order, we do not need to worry
        # about *any* of the other children of the oct.
        prefix1 = data[p] >> (ORDER_MAX - level)*3
        for i in range(n):
            prefix2 = arr[i] >> (ORDER_MAX - level)*3
            if (prefix1 == prefix2):
                o.file_ind += 1
        #print ind[0], ind[1], ind[2], o.file_ind, level

    @classmethod
    def load_octree(cls, header):
        cdef ParticleForestOctreeContainer obj = cls(
                header['dims'], header['left_edge'],
                header['right_edge'], header['num_root'],
                over_refine = header['over_refine'])
        cdef np.uint64_t i, j
        cdef np.int64_t i64ind[3]
        cdef int ind[3]
        cdef np.ndarray[np.uint8_t, ndim=1] ref_mask, packed_mask
        obj.loaded = 1
        packed_mask = header['octree']
        ref_mask = np.zeros(header['nocts'], 'uint8')
        i = j = 0
        while i * 8 + j < ref_mask.size:
            ref_mask[i * 8 + j] = ((packed_mask[i] >> j) & 1)
            j += 1
            if j == 8:
                j = 0
                i += 1
        # NOTE: We do not allow domain/file indices to be specified.
        cdef SelectorObject selector = AlwaysSelector(None)
        cdef OctVisitorData data
        obj.setup_data(&data, -1)
        data.global_index = -1
        data.level = 0
        data.oref = 0
        data.nz = 1
        assert(ref_mask.shape[0] / float(data.nz) ==
            <int>(ref_mask.shape[0]/float(data.nz)))
        obj.allocate_domains([obj.max_root, ref_mask.size - obj.max_root])
        cdef np.ndarray[np.uint64_t, ndim=1] keys = header['keys']
        cdef np.int64_t domain_id = header['domain_id']
        cdef OctAllocationContainer *cur 
        cur = obj.domains[1]
        for i in range(obj.max_root):
            obj.key_to_ipos(keys[i], i64ind)
            for j in range(3):
                ind[j] = i64ind[j]
            obj.next_root(1, ind)
        # cdef np.float64_t dds[3]
        # # This dds is the oct-width
        # for i in range(3):
        #     dds[i] = (obj.DRE[i] - obj.DLE[i]) / obj.nn[i]
        # Pos is the center of the octs
        cdef void *p[4]
        cdef np.int64_t nfinest = 0
        p[0] = ref_mask.data
        p[1] = <void *> cur.my_octs
        p[2] = <void *> &cur.n_assigned
        p[3] = <void *> &nfinest
        data.array = p
        obj.visit_all_octs(selector, oct_visitors.load_octree, &data, 1)
        obj.nocts = data.index
        obj.finalize()
        for j in range(2):
            cur = obj.domains[j]
            for i in range(cur.n):
                cur.my_octs[i].domain = domain_id
        if obj.nocts * data.nz != ref_mask.size:
            raise KeyError(ref_mask.size, obj.nocts, obj.oref,
                obj.partial_coverage)
        return obj

    def save_octree(self):
        header = dict(dims = (self.nn[0], self.nn[1], self.nn[2]),
                      left_edge = (self.DLE[0], self.DLE[1], self.DLE[2]),
                      right_edge = (self.DRE[0], self.DRE[1], self.DRE[2]),
                      over_refine = self.oref, num_root = self.num_root)
        cdef np.uint64_t i, j
        cdef SelectorObject selector = AlwaysSelector(None)
        # domain_id = -1 here, because we want *every* oct
        cdef OctVisitorData data
        self.setup_data(&data, -1)
        data.oref = 0
        data.nz = 1
        cdef np.ndarray[np.uint8_t, ndim=1] ref_mask
        cdef np.ndarray[np.uint8_t, ndim=1] packed_mask
        cdef np.ndarray[np.uint64_t, ndim=1] keys
        ref_mask = np.zeros(self.nocts * data.nz, dtype="uint8") - 1
        keys = np.zeros(self.num_root, "uint64")
        for i in range(self.num_root):
            keys[i] = self.root_nodes[i].key
        cdef void *p[1]
        p[0] = ref_mask.data
        data.array = p
        # Enforce partial_coverage here
        self.visit_all_octs(selector, oct_visitors.store_octree, &data, 1)
        # Now let's bitpack; we'll un-bitpack later.
        packed_mask = np.zeros(ceil(self.nocts * data.nz/8.0), dtype="uint8")
        i = j = 0
        while i * 8 + j < np.uint64(self.nocts * data.nz):
            packed_mask[i] |= (ref_mask[i * 8 + j] << j)
            j += 1
            if j == 8:
                j = 0
                i += 1
        header['octree'] = packed_mask
        header['nocts'] = self.nocts
        header['keys'] = keys
        header['domain_id'] = self.oct_list[0].domain
        return header
<|MERGE_RESOLUTION|>--- conflicted
+++ resolved
@@ -395,13 +395,8 @@
             mask[mi] = 1
         # Add in order
         for i in range(mask.shape[0]):
-<<<<<<< HEAD
-            if mask[i]:
+            if mask[i] == 1:
                 bitmasks._set_coarse(<np.uint64_t>i)
-=======
-            if mask[i] == 1:
-                bitmasks._set(i)
->>>>>>> e24afff3
 
     @cython.boundscheck(False)
     @cython.wraparound(False)
