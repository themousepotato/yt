--- conflicted
+++ resolved
@@ -699,34 +699,18 @@
     cdef np.float64_t p[3]
 
     def __init__(self, dobj):
-<<<<<<< HEAD
-        cdef np.float64_t [:] DLE
-        cdef np.float64_t [:] DRE
-        DLE = _ensure_code(dobj.ds.domain_left_edge)
-        DRE = _ensure_code(dobj.ds.domain_right_edge)
-=======
         cdef np.float64_t[:] DLE = _ensure_code(dobj.ds.domain_left_edge)
         cdef np.float64_t[:] DRE = _ensure_code(dobj.ds.domain_right_edge)
->>>>>>> d2770e45
         for i in range(3):
             self.p[i] = _ensure_code(dobj.p[i])
 
             # ensure the point lies in the domain
             if self.periodicity[i]:
-<<<<<<< HEAD
-                if self.p[i] < DLE[i]:
-                    self.p[i] = DLE[i] + np.fmod(DLE[i]-self.p[i],
-                                                 self.domain_width[i])
-                elif self.p[i] >= DRE[i]:
-                    self.p[i] = DLE[i] + np.fmod(self.p[i] - DRE[i],
-                                                 self.domain_width[i])
-=======
                 self.p[i] = np.fmod(self.p[i], self.domain_width[i])
                 if self.p[i] < DLE[i]:
                     self.p[i] += self.domain_width[i]
                 elif self.p[i] >= DRE[i]:
                     self.p[i] -= self.domain_width[i]
->>>>>>> d2770e45
 
     @cython.boundscheck(False)
     @cython.wraparound(False)
