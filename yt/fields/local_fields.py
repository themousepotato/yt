--- conflicted
+++ resolved
@@ -22,13 +22,8 @@
         override = kwargs.get("force_override", False)
         # Handle the case where the field has already been added.
         if not override and name in self:
-<<<<<<< HEAD
-            mylog.error(
-                "Field %s already exists. To override use 'force_override=True'.", name,
-=======
             mylog.warning(
                 "Field %s already exists. To override use `force_override=True`.", name,
->>>>>>> c8daa1d6
             )
 
         return super(LocalFieldInfoContainer, self).add_field(
