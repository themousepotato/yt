--- conflicted
+++ resolved
@@ -1,16 +1,13 @@
 # encoding: utf-8
 """
-<<<<<<< HEAD
 GLFW-based input hook, inspired by the IPython pyglet inputhook.
-=======
-Enable pyglet to be used interactive by setting PyOS_InputHook.
 
-Authors
--------
+Original Authors
+----------------
 
 * Nicolas P. Rougier
 * Fernando Perez
->>>>>>> e68ae342
+
 """
 
 # ----------------------------------------------------------------------------
