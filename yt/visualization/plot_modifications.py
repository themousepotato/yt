--- conflicted
+++ resolved
@@ -1,4 +1,4 @@
-"""
+    """
 
 Callbacks to add additional functionality on to plots.
 
@@ -827,121 +827,6 @@
             plot._axes.text(center_x, center_y, self.text,
                             **self.text_args)
 
-<<<<<<< HEAD
-=======
-class HopCircleCallback(PlotCallback):
-    """
-    annotate_hop_circles(hop_output, max_number=None,
-                         annotate=False, min_size=20, max_size=10000000,
-                         font_size=8, print_halo_size=False,
-                         print_halo_mass=False, width=None)
-
-    Accepts a :class:`yt.HopList` *hop_output* and plots up to
-    *max_number* (None for unlimited) halos as circles.
-    """
-    _type_name = "hop_circles"
-    def __init__(self, hop_output, max_number=None,
-                 annotate=False, min_size=20, max_size=10000000,
-                 font_size=8, print_halo_size=False,
-                 print_halo_mass=False, width=None):
-        self.hop_output = hop_output
-        self.max_number = max_number
-        self.annotate = annotate
-        self.min_size = min_size
-        self.max_size = max_size
-        self.font_size = font_size
-        self.print_halo_size = print_halo_size
-        self.print_halo_mass = print_halo_mass
-        self.width = width
-
-    def __call__(self, plot):
-        from matplotlib.patches import Circle
-        num = len(self.hop_output[:self.max_number])
-        for halo in self.hop_output[:self.max_number]:
-            size = halo.get_size()
-            if size < self.min_size or size > self.max_size: continue
-            # This could use halo.maximum_radius() instead of width
-            if self.width is not None and \
-                np.abs(halo.center_of_mass() - 
-                       plot.data.center)[plot.data.axis] > \
-                   self.width:
-                continue
-            
-            radius = halo.maximum_radius() * self.pixel_scale(plot)[0]
-            center = halo.center_of_mass()
-            
-            ax = plot.data.axis
-            (xi, yi) = (plot.data.pf.coordinates.x_axis[ax],
-                        plot.data.pf.coordinates.y_axis[ax])
-
-            (center_x,center_y) = self.convert_to_plot(plot,(center[xi], center[yi]))
-            color = np.ones(3) * (0.4 * (num - halo.id)/ num) + 0.6
-            cir = Circle((center_x, center_y), radius, fill=False, color=color)
-            plot._axes.add_patch(cir)
-            if self.annotate:
-                if self.print_halo_size:
-                    plot._axes.text(center_x+radius, center_y+radius, "%s" % size,
-                    fontsize=self.font_size, color=color)
-                elif self.print_halo_mass:
-                    plot._axes.text(center_x+radius, center_y+radius, "%s" % halo.total_mass(),
-                    fontsize=self.font_size, color=color)
-                else:
-                    plot._axes.text(center_x+radius, center_y+radius, "%s" % halo.id,
-                    fontsize=self.font_size, color=color)
-
-class HopParticleCallback(PlotCallback):
-    """
-    annotate_hop_particles(hop_output, max_number, p_size=1.0,
-                           min_size=20, alpha=0.2):
-
-    Adds particle positions for the members of each halo as identified
-    by HOP. Along *axis* up to *max_number* groups in *hop_output* that are
-    larger than *min_size* are plotted with *p_size* pixels per particle; 
-    *alpha* determines the opacity of each particle.
-    """
-    _type_name = "hop_particles"
-    def __init__(self, hop_output, max_number=None, p_size=1.0,
-                min_size=20, alpha=0.2):
-        self.hop_output = hop_output
-        self.p_size = p_size
-        self.max_number = max_number
-        self.min_size = min_size
-        self.alpha = alpha
-    
-    def __call__(self,plot):
-        (dx,dy) = self.pixel_scale(plot)
-
-        xax = plot.data.pf.coordinates.x_axis[plot.data.axis]
-        yax = plot.data.pf.coordinates.y_axis[plot.data.axis]
-        axis_names = plot.data.pf.coordinates.axis_name
-        (xi, yi) = (axis_names[xax], axis_names[yax])
-
-        # now we loop over the haloes
-        for halo in self.hop_output[:self.max_number]:
-            size = halo.get_size()
-
-            if size < self.min_size: continue
-
-            (px,py) = self.convert_to_plot(plot,(halo["particle_position_%s" % xi],
-                                                 halo["particle_position_%s" % yi]))
-            
-            # Need to get the plot limits and set the hold state before scatter
-            # and then restore the limits and turn off the hold state afterwards
-            # because scatter will automatically adjust the plot window which we
-            # do not want
-            
-            xlim = plot._axes.get_xlim()
-            ylim = plot._axes.get_ylim()
-            plot._axes.hold(True)
-
-            plot._axes.scatter(px, py, edgecolors="None",
-                s=self.p_size, c='black', alpha=self.alpha)
-            
-            plot._axes.set_xlim(xlim)
-            plot._axes.set_ylim(ylim)
-            plot._axes.hold(False)
-
->>>>>>> 9d31ba57
 
 class TextLabelCallback(PlotCallback):
     """
