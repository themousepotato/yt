--- conflicted
+++ resolved
@@ -857,13 +857,10 @@
     *field_y*, skipping every *factor* datapoint in the discretization.
     """
     _type_name = "cquiver"
-<<<<<<< HEAD
     _supported_geometries = ("cartesian", "spectral_cube")
-    def __init__(self, field_x, field_y, factor):
-=======
+
     def __init__(self, field_x, field_y, factor=16, scale=None,
                  scale_units=None, normalize=None):
->>>>>>> 11dfe6db
         PlotCallback.__init__(self)
         self.field_x = field_x
         self.field_y = field_y
