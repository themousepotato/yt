"""
This is a place for base classes of the various plot types.



"""

#-----------------------------------------------------------------------------
# Copyright (c) 2013, yt Development Team.
#
# Distributed under the terms of the Modified BSD License.
#
# The full license is in the file COPYING.txt, distributed with this software.
#-----------------------------------------------------------------------------
import matplotlib
import cStringIO
from ._mpl_imports import \
    FigureCanvasAgg, FigureCanvasPdf, FigureCanvasPS
from yt.funcs import \
    get_image_suffix, mylog


class PlotMPL(object):
    """A base class for all yt plots made using matplotlib.

    """
    def __init__(self, fsize, axrect, figure, axes):
        """Initialize PlotMPL class"""
        self._plot_valid = True
        if figure is None:
            self.figure = matplotlib.figure.Figure(figsize=fsize, frameon=True)
        else:
            figure.set_size_inches(fsize)
            self.figure = figure
        if axes is None:
            self.axes = self.figure.add_axes(axrect)
        else:
            axes.cla()
            self.axes = axes
        self.canvas = FigureCanvasAgg(self.figure)

    def save(self, name, mpl_kwargs, canvas=None):
        """Choose backend and save image to disk"""
        suffix = get_image_suffix(name)
        if suffix == '':
            suffix = '.png'
            name = "%s%s" % (name, suffix)

        mylog.info("Saving plot %s", name)

        if suffix == ".png":
            canvas = FigureCanvasAgg(self.figure)
        elif suffix == ".pdf":
            canvas = FigureCanvasPdf(self.figure)
        elif suffix in (".eps", ".ps"):
            canvas = FigureCanvasPS(self.figure)
        else:
            mylog.warning("Unknown suffix %s, defaulting to Agg", suffix)
            canvas = self.canvas

        canvas.print_figure(name, **mpl_kwargs)
        return name


class ImagePlotMPL(PlotMPL):
    """A base class for yt plots made using imshow

    """
    def __init__(self, fsize, axrect, caxrect, zlim, figure, axes, cax):
        """Initialize ImagePlotMPL class object"""
        PlotMPL.__init__(self, fsize, axrect, figure, axes)
        self.zmin, self.zmax = zlim
        if cax is None:
            self.cax = self.figure.add_axes(caxrect)
        else:
            cax.cla()
            cax.set_position(caxrect)
            self.cax = cax

    def _init_image(self, data, cbnorm, cmap, extent, aspect):
        """Store output of imshow in image variable"""
        if (cbnorm == 'log10'):
            norm = matplotlib.colors.LogNorm()
        elif (cbnorm == 'linear'):
            norm = matplotlib.colors.Normalize()
        self.image = self.axes.imshow(data, origin='lower', extent=extent,
                                      norm=norm, vmin=self.zmin, aspect=aspect,
                                      vmax=self.zmax, cmap=cmap)
        self.cb = self.figure.colorbar(self.image, self.cax)

    def _repr_png_(self):
        canvas = FigureCanvasAgg(self.figure)
        f = cStringIO.StringIO()
        canvas.print_figure(f)
        f.seek(0)
        return f.read()
<<<<<<< HEAD
=======

def get_multi_plot(nx, ny, colorbar = 'vertical', bw = 4, dpi=300,
                   cbar_padding = 0.4):
    r"""Construct a multiple axes plot object, with or without a colorbar, into
    which multiple plots may be inserted.

    This will create a set of :class:`matplotlib.axes.Axes`, all lined up into
    a grid, which are then returned to the user and which can be used to plot
    multiple plots on a single figure.

    Parameters
    ----------
    nx : int
        Number of axes to create along the x-direction
    ny : int
        Number of axes to create along the y-direction
    colorbar : {'vertical', 'horizontal', None}, optional
        Should Axes objects for colorbars be allocated, and if so, should they
        correspond to the horizontal or vertical set of axes?
    bw : number
        The base height/width of an axes object inside the figure, in inches
    dpi : number
        The dots per inch fed into the Figure instantiation

    Returns
    -------
    fig : :class:`matplotlib.figure.Figure`
        The figure created inside which the axes reside
    tr : list of list of :class:`matplotlib.axes.Axes` objects
        This is a list, where the inner list is along the x-axis and the outer
        is along the y-axis
    cbars : list of :class:`matplotlib.axes.Axes` objects
        Each of these is an axes onto which a colorbar can be placed.

    Notes
    -----
    This is a simple implementation for a common use case.  Viewing the source
    can be instructure, and is encouraged to see how to generate more
    complicated or more specific sets of multiplots for your own purposes.
    """
    hf, wf = 1.0/ny, 1.0/nx
    fudge_x = fudge_y = 1.0
    if colorbar is None:
        fudge_x = fudge_y = 1.0
    elif colorbar.lower() == 'vertical':
        fudge_x = nx/(cbar_padding+nx)
        fudge_y = 1.0
    elif colorbar.lower() == 'horizontal':
        fudge_x = 1.0
        fudge_y = ny/(cbar_padding+ny)
    fig = matplotlib.figure.Figure((bw*nx/fudge_x, bw*ny/fudge_y), dpi=dpi)
    from _mpl_imports import FigureCanvasAgg
    fig.set_canvas(FigureCanvasAgg(fig))
    fig.subplots_adjust(wspace=0.0, hspace=0.0,
                        top=1.0, bottom=0.0,
                        left=0.0, right=1.0)
    tr = []
    for j in range(ny):
        tr.append([])
        for i in range(nx):
            left = i*wf*fudge_x
            bottom = fudge_y*(1.0-(j+1)*hf) + (1.0-fudge_y)
            ax = fig.add_axes([left, bottom, wf*fudge_x, hf*fudge_y])
            tr[-1].append(ax)
    cbars = []
    if colorbar is None:
        pass
    elif colorbar.lower() == 'horizontal':
        for i in range(nx):
            # left, bottom, width, height
            # Here we want 0.10 on each side of the colorbar
            # We want it to be 0.05 tall
            # And we want a buffer of 0.15
            ax = fig.add_axes([wf*(i+0.10)*fudge_x, hf*fudge_y*0.20,
                               wf*(1-0.20)*fudge_x, hf*fudge_y*0.05])
            cbars.append(ax)
    elif colorbar.lower() == 'vertical':
        for j in range(ny):
            ax = fig.add_axes([wf*(nx+0.05)*fudge_x, hf*fudge_y*(ny-(j+0.95)),
                               wf*fudge_x*0.05, hf*fudge_y*0.90])
            ax.clear()
            cbars.append(ax)
    return fig, tr, cbars
>>>>>>> 754afc5c
<|MERGE_RESOLUTION|>--- conflicted
+++ resolved
@@ -94,8 +94,6 @@
         canvas.print_figure(f)
         f.seek(0)
         return f.read()
-<<<<<<< HEAD
-=======
 
 def get_multi_plot(nx, ny, colorbar = 'vertical', bw = 4, dpi=300,
                    cbar_padding = 0.4):
@@ -178,5 +176,4 @@
                                wf*fudge_x*0.05, hf*fudge_y*0.90])
             ax.clear()
             cbars.append(ax)
-    return fig, tr, cbars
->>>>>>> 754afc5c
+    return fig, tr, cbars