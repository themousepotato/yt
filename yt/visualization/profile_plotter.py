"""
This is a simple mechanism for interfacing with Profile and Phase plots



"""

#-----------------------------------------------------------------------------
# Copyright (c) 2013, yt Development Team.
#
# Distributed under the terms of the Modified BSD License.
#
# The full license is in the file COPYING.txt, distributed with this software.
#-----------------------------------------------------------------------------


import __builtin__
import base64
import os
import types

from functools import wraps
from itertools import izip
import matplotlib
import numpy as np
import cStringIO


from .base_plot_types import ImagePlotMPL
from .plot_container import \
    ImagePlotContainer, \
    log_transform, linear_transform
from yt.data_objects.profiles import \
     create_profile
from yt.utilities.exceptions import \
     YTNotInsideNotebook
from yt.utilities.logger import ytLogger as mylog
import _mpl_imports as mpl
from yt.funcs import \
     ensure_list, \
     get_image_suffix, \
     get_ipython_api_version

def get_canvas(name):
    suffix = get_image_suffix(name)
    
    if suffix == '':
        suffix = '.png'
    if suffix == ".png":
        canvas_cls = mpl.FigureCanvasAgg
    elif suffix == ".pdf":
        canvas_cls = mpl.FigureCanvasPdf
    elif suffix in (".eps", ".ps"):
        canvas_cls = mpl.FigureCanvasPS
    else:
        mylog.warning("Unknown suffix %s, defaulting to Agg", suffix)
        canvas_cls = mpl.FigureCanvasAgg
    return canvas_cls

def invalidate_plot(f):
    @wraps(f)
    def newfunc(*args, **kwargs):
        rv = f(*args, **kwargs)
        args[0]._plot_valid = False
        args[0]._setup_plots()
        return rv
    return newfunc

class FigureContainer(dict):
    def __init__(self):
        super(FigureContainer, self).__init__()

    def __missing__(self, key):
        figure = mpl.matplotlib.figure.Figure((10, 8))
        self[key] = figure
        return self[key]

class AxesContainer(dict):
    def __init__(self, fig_container):
        self.fig_container = fig_container
        self.ylim = {}
        super(AxesContainer, self).__init__()

    def __missing__(self, key):
        figure = self.fig_container[key]
        self[key] = figure.add_subplot(111)
        return self[key]

    def __setitem__(self, key, value):
        super(AxesContainer, self).__setitem__(key, value)
        self.ylim[key] = (None, None)

def sanitize_label(label, nprofiles):
    label = ensure_list(label)
    
    if len(label) == 1:
        label = label * nprofiles
    
    if len(label) != nprofiles:
        raise RuntimeError("Number of labels must match number of profiles")

    for l in label:
        if l is not None and not isinstance(l, basestring):
            raise RuntimeError("All labels must be None or a string")

    return label

class ProfilePlot(object):
    r"""
    Create a 1d profile plot from a data source or from a list 
    of profile objects.

    Given a data object (all_data, region, sphere, etc.), an x field, 
    and a y field (or fields), this will create a one-dimensional profile 
    of the average (or total) value of the y field in bins of the x field.

    This can be used to create profiles from given fields or to plot 
    multiple profiles created from 
    `yt.data_objects.profiles.create_profile`.
    
    Parameters
    ----------
    data_source : AMR3DData Object
        The data object to be profiled, such as all_data, region, or 
        sphere.
    x_field : str
        The binning field for the profile.
    y_fields : str or list
        The field or fields to be profiled.
    weight_field : str
        The weight field for calculating weighted averages.  If None, 
        the profile values are the sum of the field values within the bin.
        Otherwise, the values are a weighted average.
        Default : "cell_mass".
    n_bins : int
        The number of bins in the profile.
        Default: 64.
    accumulation : bool
        If True, the profile values for a bin N are the cumulative sum of 
        all the values from bin 0 to N.
        Default: False.
    fractional : If True the profile values are divided by the sum of all 
        the profile data such that the profile represents a probability 
        distribution function.
    label : str or list of strings
        If a string, the label to be put on the line plotted.  If a list, 
        this should be a list of labels for each profile to be overplotted.
        Default: None.
    plot_spec : dict or list of dicts
        A dictionary or list of dictionaries containing plot keyword 
        arguments.  For example, dict(color="red", linestyle=":").
        Default: None.
    profiles : list of profiles
        If not None, a list of profile objects created with 
        `yt.data_objects.profiles.create_profile`.
        Default: None.

    Examples
    --------

    This creates profiles of a single dataset.

    >>> import yt
    >>> ds = yt.load("enzo_tiny_cosmology/DD0046/DD0046")
    >>> ad = ds.all_data()
    >>> plot = ProfilePlot(ad, "density", ["temperature", "velocity_x"],
    ...                    weight_field="cell_mass",
    ...                    plot_spec=dict(color='red', linestyle="--"))
    >>> plot.save()

    This creates profiles from a time series object.

    >>> es = yt.simulation("AMRCosmology.enzo", "Enzo")
    >>> es.get_time_series()

    >>> profiles = []
    >>> labels = []
    >>> plot_specs = []
    >>> for ds in es[-4:]:
    ...     ad = ds.all_data()
    ...     profiles.append(create_profile(ad, ["density"],
    ...                                    fields=["temperature",
    ...                                            "velocity_x"]))
    ...     labels.append(ds.current_redshift)
    ...     plot_specs.append(dict(linestyle="--", alpha=0.7))
    >>>
    >>> plot = ProfilePlot.from_profiles(profiles, labels=labels,
    ...                                  plot_specs=plot_specs)
    >>> plot.save()

    Use plot_line_property to change line properties of one or all profiles.
    
    """
    x_log = None
    y_log = None
    z_log = None
    x_title = None
    y_title = None

    _plot_valid = False

    def __init__(self, data_source, x_field, y_fields, 
                 weight_field="cell_mass", n_bins=64,
                 accumulation=False, fractional=False,
                 label=None, plot_spec=None, profiles=None):
        self.y_log = {}
        self.y_title = {}
        self.x_log = None
        if profiles is None:
            self.profiles = [create_profile(data_source, [x_field],
                                            n_bins=[n_bins],
                                            fields=ensure_list(y_fields),
                                            weight_field=weight_field,
                                            accumulation=accumulation,
                                            fractional=fractional)]
        else:
            self.profiles = ensure_list(profiles)
        
        self.label = sanitize_label(label, len(self.profiles))

        self.plot_spec = plot_spec
        if self.plot_spec is None:
            self.plot_spec = [dict() for p in self.profiles]
        if not isinstance(self.plot_spec, list):
            self.plot_spec = [self.plot_spec.copy() for p in self.profiles]

        self.figures = FigureContainer()
        self.axes = AxesContainer(self.figures)
        self._setup_plots()
        
    def save(self, name=None):
        r"""
        Saves a 1d profile plot.

        Parameters
        ----------
        name : str
            The output file keyword.
        
        """
        if not self._plot_valid:
            self._setup_plots()
        unique = set(self.figures.values())
        if len(unique) < len(self.figures):
            iters = izip(xrange(len(unique)), sorted(unique))
        else:
            iters = self.figures.iteritems()
        if name is None:
            if len(self.profiles) == 1:
                prefix = self.profiles[0].ds
            else:
                prefix = "Multi-data"
            name = "%s.png" % prefix
        suffix = get_image_suffix(name)
        prefix = name[:name.rfind(suffix)]
        xfn = self.profiles[0].x_field
        if isinstance(xfn, types.TupleType):
            xfn = xfn[1]
        if not suffix:
            suffix = ".png"
        canvas_cls = get_canvas(name)
        for uid, fig in iters:
            if isinstance(uid, types.TupleType):
                uid = uid[1]
            canvas = canvas_cls(fig)
            fn = "%s_1d-Profile_%s_%s%s" % (prefix, xfn, uid, suffix)
            mylog.info("Saving %s", fn)
            canvas.print_figure(fn)
        return self

    def show(self):
        r"""This will send any existing plots to the IPython notebook.
        function name.

        If yt is being run from within an IPython session, and it is able to
        determine this, this function will send any existing plots to the
        notebook for display.

        If yt can't determine if it's inside an IPython session, it will raise
        YTNotInsideNotebook.

        Examples
        --------

        >>> import yt
        >>> ds = yt.load('IsolatedGalaxy/galaxy0030/galaxy0030')
        >>> pp = ProfilePlot(ds.all_data(), 'density', 'temperature')
        >>> pp.show()

        """
        if "__IPYTHON__" in dir(__builtin__):
            api_version = get_ipython_api_version()
            if api_version in ('0.10', '0.11'):
                self._send_zmq()
            else:
                from IPython.display import display
                display(self)
        else:
            raise YTNotInsideNotebook

    def _repr_html_(self):
        """Return an html representation of the plot object. Will display as a
        png for each WindowPlotMPL instance in self.plots"""
        ret = ''
        unique = set(self.figures.values())
        if len(unique) < len(self.figures):
            iters = izip(xrange(len(unique)), sorted(unique))
        else:
            iters = self.figures.iteritems()
        for uid, fig in iters:
            canvas = mpl.FigureCanvasAgg(fig)
            f = cStringIO.StringIO()
            canvas.print_figure(f)
            f.seek(0)
            img = base64.b64encode(f.read())
            ret += '<img src="data:image/png;base64,%s"><br>' % img
        return ret

    def _setup_plots(self):
        for i, profile in enumerate(self.profiles):
            for field, field_data in profile.items():
                if field in self.axes:
                    self.axes[field].cla()
                self.axes[field].plot(np.array(profile.x), np.array(field_data),
                                      label=self.label[i], **self.plot_spec[i])
        
        # This relies on 'profile' leaking
        for fname, axes in self.axes.items():
            xscale, yscale = self._get_field_log(fname, profile)
            xtitle, ytitle = self._get_field_title(fname, profile)
            axes.set_xscale(xscale)
            axes.set_yscale(yscale)
            axes.set_xlabel(xtitle)
            axes.set_ylabel(ytitle)
            axes.set_ylim(*self.axes.ylim[fname])
            if any(self.label):
                axes.legend(loc="best")
        self._plot_valid = True

    @classmethod
    def from_profiles(cls, profiles, labels=None, plot_specs=None):
        r"""
        Instantiate a ProfilePlot object from a list of profiles 
        created with `yt.data_objects.profiles.create_profile`.

        Parameters
        ----------
        profiles : list of profiles
            If not None, a list of profile objects created with 
            `yt.data_objects.profiles.create_profile`.
        labels : list of strings
            A list of labels for each profile to be overplotted.
            Default: None.
        plot_specs : list of dicts
            A list of dictionaries containing plot keyword 
            arguments.  For example, [dict(color="red", linestyle=":")].
            Default: None.

        Examples
        --------

        >>> es = simulation("AMRCosmology.enzo", "Enzo")
        >>> es.get_time_series()

        >>> profiles = []
        >>> labels = []
        >>> plot_specs = []
        >>> for ds in es[-4:]:
        ...     ad = ds.all_data()
        ...     profiles.append(create_profile(ad, ["Density"],
        ...                                    fields=["Temperature",
        ...                                            "x-velocity"]))
        ...     labels.append(ds.current_redshift)
        ...     plot_specs.append(dict(linestyle="--", alpha=0.7))
        >>>
        >>> plot = ProfilePlot.from_profiles(profiles, labels=labels,
        ...                                  plot_specs=plot_specs)
        >>> plot.save()
        
        """
        if labels is not None and len(profiles) != len(labels):
            raise RuntimeError("Profiles list and labels list must be the same size.")
        if plot_specs is not None and len(plot_specs) != len(profiles):
            raise RuntimeError("Profiles list and plot_specs list must be the same size.")
        obj = cls(None, None, None, profiles=profiles, label=labels,
                  plot_spec=plot_specs)
        return obj

    @invalidate_plot
    def set_line_property(self, property, value, index=None):
        r"""
        Set properties for one or all lines to be plotted.

        Parameters
        ----------
        property : str
            The line property to be set.
        value : str, int, float
            The value to set for the line property.
        index : int
            The index of the profile in the list of profiles to be 
            changed.  If None, change all plotted lines.
            Default : None.

        Examples
        --------

        Change all the lines in a plot
        plot.set_line_property("linestyle", "-")

        Change a single line.
        plot.set_line_property("linewidth", 4, index=0)
        
        """
        if index is None:
            specs = self.plot_spec
        else:
            specs = [self.plot_spec[index]]
        for spec in specs:
            spec[property] = value
        return self

    @invalidate_plot
    def set_log(self, field, log):
        """set a field to log or linear.

        Parameters
        ----------
        field : string
            the field to set a transform
        log : boolean
            Log on/off.
        """
        if field == "all":
            self.x_log = log
            for field in self.profiles[0].field_data.keys():
                self.y_log[field] = log
        else:
            field, = self.profiles[0].data_source._determine_fields([field])
            if field == self.profiles[0].x_field:
                self.x_log = log
            elif field in self.profiles[0].field_data:
                self.y_log[field] = log
            else:
                raise KeyError("Field %s not in profile plot!" % (field))
        return self

    @invalidate_plot
    def set_unit(self, field, unit):
        """Sets a new unit for the requested field

        Parameters
        ----------
        field : string
           The name of the field that is to be changed.

        new_unit : string or Unit object
           The name of the new unit.
        """
        for profile in self.profiles:
            if field == profile.x_field[1]:
                profile.set_x_unit(unit)
            elif field in self.profiles[0].field_map:
                profile.set_field_unit(field, unit)
            else:
                raise KeyError("Field %s not in profile plot!" % (field))
        return self

    @invalidate_plot
    def set_xlim(self, xmin=None, xmax=None):
        """Sets the limits of the bin field

        Parameters
        ----------
        
        xmin : float or None
          The new x minimum.  Defaults to None, which leaves the xmin
          unchanged.

        xmax : float or None
          The new x maximum.  Defaults to None, which leaves the xmax
          unchanged.

        Examples
        --------

        >>> import yt
        >>> ds = yt.load('IsolatedGalaxy/galaxy0030/galaxy0030')
        >>> pp = yt.ProfilePlot(ds.all_data(), 'density', 'temperature')
        >>> pp.set_xlim(1e-29, 1e-24)
        >>> pp.save()

        """
        for i, p in enumerate(self.profiles):
            if xmin is None:
                xmi = p.x_bins.min()
            else:
                xmi = xmin
            if xmax is None:
                xma = p.x_bins.max()
            else:
                xma = xmax
            extrema = {p.x_field: ((xmi, str(p.x.units)), (xma, str(p.x.units)))}
            units = {p.x_field: str(p.x.units)}
            for field in p.field_map.values():
                units[field] = str(p.field_data[field].units)
            self.profiles[i] = \
                create_profile(p.data_source, p.x_field,
                               n_bins=len(p.x_bins)-2,
                               fields=p.field_map.values(),
                               weight_field=p.weight_field,
                               accumulation=p.accumulation,
                               fractional=p.fractional,
                               extrema=extrema, units=units)
        return self

    @invalidate_plot
    def set_ylim(self, field, ymin=None, ymax=None):
        """Sets the plot limits for the specified field we are binning.

        Parameters
        ----------

        field : string or field tuple

        The field that we want to adjust the plot limits for.
        
        ymin : float or None
          The new y minimum.  Defaults to None, which leaves the ymin
          unchanged.

        ymax : float or None
          The new y maximum.  Defaults to None, which leaves the ymax
          unchanged.

        Examples
        --------

        >>> import yt
        >>> ds = yt.load('IsolatedGalaxy/galaxy0030/galaxy0030')
        >>> pp = yt.ProfilePlot(ds.all_data(), 'density', ['temperature', 'x-velocity'])
        >>> pp.set_ylim('temperature', 1e4, 1e6)
        >>> pp.save()

        """
        for i, p in enumerate(self.profiles):
            if field is 'all':
                fields = self.axes.keys()
            else:
                fields = ensure_list(field)
            for profile in self.profiles:
                for field in profile.data_source._determine_fields(fields):
                    if field in profile.field_map:
                        field = profile.field_map[field]
                    self.axes.ylim[field] = (ymin, ymax)
                    # Continue on to the next profile.
                    break
        return self

    def _get_field_log(self, field_y, profile):
        ds = profile.data_source.ds
        yf, = profile.data_source._determine_fields([field_y])
        yfi = ds._get_field_info(*yf)
        if self.x_log is None:
            x_log = profile.x_log
        else:
            x_log = self.x_log
        if field_y in self.y_log:
            y_log = self.y_log[field_y]
        else:
            y_log = yfi.take_log
        scales = {True: 'log', False: 'linear'}
        return scales[x_log], scales[y_log]

    def _get_field_label(self, field, field_info, field_unit, fractional=False):
        field_unit = field_unit.latex_representation()
        field_name = field_info.display_name
        if isinstance(field, tuple): field = field[1]
        if field_name is None:
            field_name = r'$\rm{'+field+r'}$'
            field_name = r'$\rm{'+field.replace('_','\/').title()+r'}$'
        elif field_name.find('$') == -1:
            field_name = field_name.replace(' ','\/')
            field_name = r'$\rm{'+field_name+r'}$'
        if fractional:
            label = field_name + r'$\rm{\/Probability\/Density}$'
        elif field_unit is None or field_unit == '':
            label = field_name
        else:
            label = field_name+r'$\/\/('+field_unit+r')$'
        return label

    def _get_field_title(self, field_y, profile):
        ds = profile.data_source.ds
        field_x = profile.x_field
        xf, yf = profile.data_source._determine_fields(
            [field_x, field_y])
        xfi = ds._get_field_info(*xf)
        yfi = ds._get_field_info(*yf)
        x_unit = profile.x.units
        y_unit = profile.field_units[field_y]
        fractional = profile.fractional
        x_title = self.x_title or self._get_field_label(field_x, xfi, x_unit)
        y_title = self.y_title.get(field_y, None) or \
                    self._get_field_label(field_y, yfi, y_unit, fractional)

        return (x_title, y_title)

class PhasePlot(ImagePlotContainer):
    r"""
    Create a 2d profile (phase) plot from a data source or from 
    profile object created with 
    `yt.data_objects.profiles.create_profile`.

    Given a data object (all_data, region, sphere, etc.), an x field, 
    y field, and z field (or fields), this will create a two-dimensional 
    profile of the average (or total) value of the z field in bins of the 
    x and y fields.
    
    Parameters
    ----------
    data_source : AMR3DData Object
        The data object to be profiled, such as all_data, region, or 
        sphere.
    x_field : str
        The x binning field for the profile.
    y_field : str
        The y binning field for the profile.
    z_fields : str or list
        The field or fields to be profiled.
    weight_field : str
        The weight field for calculating weighted averages.  If None, 
        the profile values are the sum of the field values within the bin.
        Otherwise, the values are a weighted average.
        Default : "cell_mass".
    x_bins : int
        The number of bins in x field for the profile.
        Default: 128.
    y_bins : int
        The number of bins in y field for the profile.
        Default: 128.
    accumulation : bool or list of bools
        If True, the profile values for a bin n are the cumulative sum of 
        all the values from bin 0 to n.  If -True, the sum is reversed so 
        that the value for bin n is the cumulative sum from bin N (total bins) 
        to n.  A list of values can be given to control the summation in each
        dimension independently.
        Default: False.
    fractional : If True the profile values are divided by the sum of all 
        the profile data such that the profile represents a probability 
        distribution function.
    profile : profile object
        If not None, a profile object created with 
        `yt.data_objects.profiles.create_profile`.
        Default: None.
    fontsize: int
        Font size for all text in the plot.
        Default: 18.
    font_color : str
        Color for all text in the plot.
        Default: "black"
    figure_size : int
        Size in inches of the image.
        Default: 8 (8x8)

    Examples
    --------

    >>> import yt
    >>> ds = yt.load("enzo_tiny_cosmology/DD0046/DD0046")
    >>> ad = ds.all_data()
    >>> plot = PhasePlot(ad, "density", "temperature", ["cell_mass"],
    ...                  weight_field=None)
    >>> plot.save()

    >>> # Change plot properties.
    >>> plot.set_cmap("cell_mass", "jet")
    >>> plot.set_zlim("cell_mass", 1e8, 1e13)
    >>> plot.set_title("cell_mass", "This is a phase plot")
    
    """
    x_log = None
    y_log = None
    x_title = None
    y_title = None
    z_title = None
    plot_title = None
    _plot_valid = False
    _plot_type = 'Phase'

    def __init__(self, data_source, x_field, y_field, z_fields,
                 weight_field="cell_mass", x_bins=128, y_bins=128,
                 accumulation=False, fractional=False,
                 profile=None, fontsize=18, font_color="black", figure_size=8.0):
        self.plot_title = {}
        self.z_log = {}
        self.z_title = {}
        self._initfinished = False
        self.x_log = None
        self.y_log = None

        if profile is None:
            profile = create_profile(data_source,
               [x_field, y_field],
               ensure_list(z_fields),
               n_bins = [x_bins, y_bins],
               weight_field = weight_field,
               accumulation=accumulation,
               fractional=fractional)
        self.profile = profile
        super(PhasePlot, self).__init__(data_source, figure_size, fontsize)
        # This is a fallback, in case we forget.
        self._setup_plots()
        self._initfinished = True

    def _get_field_title(self, field_z, profile):
        ds = profile.data_source.ds
        field_x = profile.x_field
        field_y = profile.y_field
        xf, yf, zf = profile.data_source._determine_fields(
            [field_x, field_y, field_z])
        xfi = ds._get_field_info(*xf)
        yfi = ds._get_field_info(*yf)
        zfi = ds._get_field_info(*zf)
        x_unit = profile.x.units
        y_unit = profile.y.units
        z_unit = profile.field_units[field_z]
        fractional = profile.fractional
        x_title = self.x_title or self._get_field_label(field_x, xfi, x_unit)
        y_title = self.y_title or self._get_field_label(field_y, yfi, y_unit)
        z_title = self.z_title.get(field_z, None) or \
                    self._get_field_label(field_z, zfi, z_unit, fractional)
        return (x_title, y_title, z_title)

    def _get_field_label(self, field, field_info, field_unit, fractional=False):
        field_unit = field_unit.latex_representation()
        field_name = field_info.display_name
        if isinstance(field, tuple): field = field[1]
        if field_name is None:
            field_name = r'$\rm{'+field+r'}$'
            field_name = r'$\rm{'+field.replace('_','\/').title()+r'}$'
        elif field_name.find('$') == -1:
            field_name = field_name.replace(' ','\/')
            field_name = r'$\rm{'+field_name+r'}$'
        if fractional:
            label = field_name + r'$\rm{\/Probability\/Density}$'
        elif field_unit is None or field_unit is '':
            label = field_name
        else:
            label = field_name+r'$\/\/('+field_unit+r')$'
        return label
        
    def _get_field_log(self, field_z, profile):
        ds = profile.data_source.ds
        zf, = profile.data_source._determine_fields([field_z])
        zfi = ds._get_field_info(*zf)
        if self.x_log is None:
            x_log = profile.x_log
        else:
            x_log = self.x_log
        if self.y_log is None:
            y_log = profile.y_log
        else:
            y_log = self.y_log
        if field_z in self.z_log:
            z_log = self.z_log[field_z]
        else:
            z_log = zfi.take_log
        scales = {True: 'log', False: 'linear'}
        return scales[x_log], scales[y_log], scales[z_log]

    def _setup_plots(self):
        for f, data in self.profile.items():
            fig = None
            axes = None
            cax = None
            draw_colorbar = True
            draw_axes = True
            zlim = (None, None)
            if f in self.plots:
                draw_colorbar = self.plots[f]._draw_colorbar
                draw_axes = self.plots[f]._draw_axes
                zlim = (self.plots[f].zmin, self.plots[f].zmax)
                if self.plots[f].figure is not None:
                    fig = self.plots[f].figure
                    axes = self.plots[f].axes
                    cax = self.plots[f].cax

            x_scale, y_scale, z_scale = self._get_field_log(f, self.profile)
            x_title, y_title, z_title = self._get_field_title(f, self.profile)

            if zlim == (None, None):
                if z_scale == 'log':
                    positive_values = data[data > 0.0]
                    if len(positive_values) == 0:
                        mylog.warning("Profiled field %s has no positive "
                                      "values.  Max = %d." % (f, data.max()))
                        mylog.warning("Switching to linear colorbar scaling.")
                        zmin = data.min()
                        z_scale = 'linear'
                        self._field_transform[f] = linear_transform
                    else:
                        zmin = positive_values.min()
                        self._field_transform[f] = log_transform
                else:
                    zmin = data.min()
                    self._field_transform[f] = linear_transform
                zlim = [zmin, data.max()]

            fp = self._font_properties
            f = self.profile.data_source._determine_fields(f)[0]

            self.plots[f] = PhasePlotMPL(self.profile.x, self.profile.y, data,
                                         x_scale, y_scale, z_scale,
                                         self._colormaps[f], zlim,
                                         self.figure_size, fp.get_size(),
                                         fig, axes, cax)

            self.plots[f]._toggle_axes(draw_axes)
            self.plots[f]._toggle_colorbar(draw_colorbar)

            self.plots[f].axes.xaxis.set_label_text(x_title, fontproperties=fp)
            self.plots[f].axes.yaxis.set_label_text(y_title, fontproperties=fp)
            self.plots[f].cax.yaxis.set_label_text(z_title, fontproperties=fp)

            if f in self.plot_title:
                self.plots[f].axes.set_title(self.plot_title[f])

            ax = self.plots[f].axes
            cbax = self.plots[f].cb.ax
            labels = ((ax.xaxis.get_ticklabels() + ax.yaxis.get_ticklabels() +
                       cbax.yaxis.get_ticklabels()) +
                      [ax.xaxis.label, ax.yaxis.label, cbax.yaxis.label])
            for label in labels:
                label.set_fontproperties(fp)
                if self._font_color is not None:
                    label.set_color(self._font_color)
        self._plot_valid = True

    def save(self, name=None, mpl_kwargs=None):
        r"""
        Saves a 2d profile plot.

        Parameters
        ----------
        name : str
            The output file keyword.
        mpl_kwargs : dict
           A dict of keyword arguments to be passed to matplotlib.

        >>> plot.save(mpl_kwargs={'bbox_inches':'tight'})
        
        """
        names = []
        if not self._plot_valid:
            self._setup_plots()
        if mpl_kwargs is None:
            mpl_kwargs = {}
        if name is None:
<<<<<<< HEAD
            name = str(self.profile.ds)
=======
            name = str(self.profile.pf)
        name = os.path.expanduser(name)
>>>>>>> 3bd624d4
        xfn = self.profile.x_field
        yfn = self.profile.y_field
        if isinstance(xfn, types.TupleType):
            xfn = xfn[1]
        if isinstance(yfn, types.TupleType):
            yfn = yfn[1]
        for f in self.profile.field_data:
            _f = f
            if isinstance(f, types.TupleType):
                _f = _f[1]
            middle = "2d-Profile_%s_%s_%s" % (xfn, yfn, _f)
            splitname = os.path.split(name)
            if splitname[0] != '' and not os.path.isdir(splitname[0]):
                os.makedirs(splitname[0])
            if os.path.isdir(name) and name != str(self.profile.ds):
                prefix = name + (os.sep if name[-1] != os.sep else '')
                prefix += str(self.profile.ds)
            else:
                prefix = name
            suffix = get_image_suffix(name)
            if suffix != '':
                for k, v in self.plots.iteritems():
                    names.append(v.save(name, mpl_kwargs))
                return names
            fn = "%s_%s%s" % (prefix, middle, suffix)
            names.append(fn)
            self.plots[f].save(fn, mpl_kwargs)
        return names

    @invalidate_plot
    def set_title(self, field, title):
        """Set a title for the plot.

        Parameters
        ----------
        field : str
            The z field of the plot to add the title.
        title : str
            The title to add.

        Examples
        --------

        >>> plot.set_title("cell_mass", "This is a phase plot")
        
        """

        self.plot_title[field] = title

    @invalidate_plot
    def reset_plot(self):
        self.plots = {}
        return self

    @invalidate_plot
    def set_log(self, field, log):
        """set a field to log or linear.

        Parameters
        ----------
        field : string
            the field to set a transform
        log : boolean
            Log on/off.
        """
        if field == "all":
            self.x_log = log
            self.y_log = log
            for field in self.profile.field_data:
                self.z_log[field] = log
        else:
            if field == self.profile.x_field[1]:
                self.x_log = log
            elif field == self.profile.y_field[1]:
                self.y_log = log
            elif field in self.profile.field_map:
                self.z_log[self.profile.field_map[field]] = log
            else:
                raise KeyError("Field %s not in phase plot!" % (field))
        return self

    @invalidate_plot
    def set_unit(self, field, unit):
        """Sets a new unit for the requested field

        Parameters
        ----------
        field : string
           The name of the field that is to be changed.

        new_unit : string or Unit object
           The name of the new unit.
        """
        fields = [fd[1] for fd in self.profile.field_data]
        if field == self.profile.x_field[1]:
            self.profile.set_x_unit(unit)
        elif field == self.profile.y_field[1]:
            self.profile.set_y_unit(unit)
        elif field in fields:
            self.profile.set_field_unit(field, unit)
            self.plots[field].zmin, self.plots[field].zmax = (None, None)
        else:
            raise KeyError("Field %s not in phase plot!" % (field))
        return self

    @invalidate_plot
    def set_xlim(self, xmin=None, xmax=None):
        """Sets the limits of the x bin field

        Parameters
        ----------
        
        xmin : float or None
          The new x minimum.  Defaults to None, which leaves the xmin
          unchanged.

        xmax : float or None
          The new x maximum.  Defaults to None, which leaves the xmax
          unchanged.

        Examples
        --------

        >>> import yt
        >>> ds = yt.load('IsolatedGalaxy/galaxy0030/galaxy0030')
        >>> pp = yt.PhasePlot(ds.all_data(), 'density', 'temperature', 'cell_mass')
        >>> pp.set_xlim(1e-29, 1e-24)
        >>> pp.save()

        """
        p = self.profile
        if xmin is None:
            xmin = p.x_bins.min()
        if xmax is None:
            xmax = p.x_bins.max()
        units = {p.x_field: str(p.x.units),
                 p.y_field: str(p.y.units)}
        zunits = dict((field, str(p.field_units[field])) for field in p.field_units)
        extrema = {p.x_field: ((xmin, str(p.x.units)), (xmax, str(p.x.units))),
                   p.y_field: ((p.y_bins.min(), str(p.y.units)),
                               (p.y_bins.max(), str(p.y.units)))}
        self.profile = create_profile(
            p.data_source,
            [p.x_field, p.y_field],
            p.field_map.values(),
            n_bins=[len(p.x_bins)-2, len(p.y_bins)-2],
            weight_field=p.weight_field,
            accumulation=p.accumulation,
            fractional=p.fractional,
            units=units,
            extrema=extrema)
        for field in zunits:
            self.profile.set_field_unit(field, zunits[field])
        return self

    @invalidate_plot
    def set_ylim(self, ymin=None, ymax=None):
        """Sets the plot limits for the y bin field.

        Parameters
        ----------

        ymin : float or None
          The new y minimum.  Defaults to None, which leaves the ymin
          unchanged.

        ymax : float or None
          The new y maximum.  Defaults to None, which leaves the ymax
          unchanged.

        Examples
        --------

        >>> import yt
        >>> ds = yt.load('IsolatedGalaxy/galaxy0030/galaxy0030')
        >>> pp = yt.PhasePlot(ds.all_data(), 'density', 'temperature', 'cell_mass')
        >>> pp.set_ylim(1e4, 1e6)
        >>> pp.save()

        """
        p = self.profile
        if ymin is None:
            ymin = p.y_bins.min()
        if ymax is None:
            ymax = p.y_bins.max()
        units = {p.x_field: str(p.x.units),
                 p.y_field: str(p.y.units)}
        zunits = dict((field, str(p.field_units[field])) for field in p.field_units)
        extrema = {p.x_field: ((p.x_bins.min(), str(p.x.units)),
                               (p.x_bins.max(), str(p.x.units))),
                   p.y_field: ((ymin, str(p.y.units)), (ymax, str(p.y.units)))}
        self.profile = create_profile(
            p.data_source,
            [p.x_field, p.y_field],
            p.field_map.values(),
            n_bins=[len(p.x_bins), len(p.y_bins)],
            weight_field=p.weight_field,
            accumulation=p.accumulation,
            fractional=p.fractional,
            units=units,
            extrema=extrema)
        for field in zunits:
            self.profile.set_field_unit(field, zunits[field])
        return self

    def run_callbacks(self, *args):
        raise NotImplementedError
    def setup_callbacks(self, *args):
        raise NotImplementedError


class PhasePlotMPL(ImagePlotMPL):
    def __init__(self, x_data, y_data, data,
                 x_scale, y_scale, z_scale, cmap,
                 zlim, figure_size, fontsize, figure, axes, cax):
        self._initfinished = False
        self._draw_colorbar = True
        self._draw_axes = True
        self._figure_size = figure_size

        # Compute layout
        fontscale = float(fontsize) / 18.0
        if fontscale < 1.0:
            fontscale = np.sqrt(fontscale)

        self._cb_size = 0.0375*figure_size
        self._ax_text_size = [1.1*fontscale, 0.9*fontscale]
        self._top_buff_size = 0.30*fontscale
        self._aspect = 1.0

        size, axrect, caxrect = self._get_best_layout()

        super(PhasePlotMPL, self).__init__(size, axrect, caxrect, zlim,
                                           figure, axes, cax)

        self._init_image(x_data, y_data, data, x_scale, y_scale, z_scale,
                         zlim, cmap)

        self._initfinished = True

    def _init_image(self, x_data, y_data, image_data,
                    x_scale, y_scale, z_scale, zlim, cmap):
        """Store output of imshow in image variable"""
        if (z_scale == 'log'):
            norm = matplotlib.colors.LogNorm(zlim[0], zlim[1])
        elif (z_scale == 'linear'):
            norm = matplotlib.colors.Normalize(zlim[0], zlim[1])
        self.image = None
        self.cb = None
        self.image = self.axes.pcolormesh(np.array(x_data),
                                          np.array(y_data),
                                          np.array(image_data.T),
                                          norm=norm,
                                          cmap=cmap)
        self.axes.set_xscale(x_scale)
        self.axes.set_yscale(y_scale)
        self.cb = self.figure.colorbar(self.image, self.cax)
        if z_scale == 'linear':
            self.cb.formatter.set_scientific(True)
            self.cb.formatter.set_powerlimits((-2,3))
            self.cb.update_ticks()<|MERGE_RESOLUTION|>--- conflicted
+++ resolved
@@ -857,12 +857,8 @@
         if mpl_kwargs is None:
             mpl_kwargs = {}
         if name is None:
-<<<<<<< HEAD
             name = str(self.profile.ds)
-=======
-            name = str(self.profile.pf)
         name = os.path.expanduser(name)
->>>>>>> 3bd624d4
         xfn = self.profile.x_field
         yfn = self.profile.y_field
         if isinstance(xfn, types.TupleType):
