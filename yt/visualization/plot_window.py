"""
A plotting mechanism based on the idea of a "window" into the data.

Author: J. S. Oishi <jsoishi@gmail.com>
Affiliation: KIPAC/SLAC/Stanford
Author: Nathan Goldbaum <goldbaum@ucolick.org>
Affiliation: UCSC Astronomy
Homepage: http://yt-project.org/
License:
  Copyright (C) 2010-2011 J. S. Oishi.  All Rights Reserved.

  This file is part of yt.

  yt is free software; you can redistribute it and/or modify
  it under the terms of the GNU General Public License as published by
  the Free Software Foundation; either version 3 of the License, or
  (at your option) any later version.

  This program is distributed in the hope that it will be useful,
  but WITHOUT ANY WARRANTY; without even the implied warranty of
  MERCHANTABILITY or FITNESS FOR A PARTICULAR PURPOSE.  See the
  GNU General Public License for more details.

  You should have received a copy of the GNU General Public License
  along with this program.  If not, see <http://www.gnu.org/licenses/>.
"""
import base64
import matplotlib.figure
from matplotlib.mathtext import MathTextParser
try:
    from matplotlib.pyparsing import ParseFatalException
except ImportError:
    from pyparsing import ParseFatalException
import cStringIO
import types
import __builtin__
from functools import wraps

import numpy as np
from ._mpl_imports import *
from .color_maps import yt_colormaps, is_colormap
from .image_writer import \
    write_image, apply_colormap
from .fixed_resolution import \
    FixedResolutionBuffer, \
    ObliqueFixedResolutionBuffer, \
    OffAxisProjectionFixedResolutionBuffer
from .plot_modifications import get_smallest_appropriate_unit, \
    callback_registry
from .tick_locators import LogLocator, LinearLocator
from yt.utilities.delaunay.triangulate import Triangulation as triang
from yt.config import ytcfg

from yt.funcs import *
from yt.utilities.lib import write_png_to_string
from yt.utilities.definitions import \
    x_dict, x_names, \
    y_dict, y_names, \
    axis_names, \
    axis_labels
from yt.utilities.math_utils import \
    ortho_find

def invalidate_data(f):
    @wraps(f)
    def newfunc(*args, **kwargs):
        rv = f(*args, **kwargs)
        args[0]._data_valid = False
        args[0]._plot_valid = False
        args[0]._recreate_frb()
        if args[0]._initfinished:
            args[0]._setup_plots()
        return rv
    return newfunc

def invalidate_plot(f):
    @wraps(f)
    def newfunc(*args, **kwargs):
        rv = f(*args, **kwargs)
        args[0]._plot_valid = False
        args[0]._setup_plots()
        return rv
    return newfunc

def apply_callback(f):
    @wraps(f)
    def newfunc(*args, **kwargs):
        rv = f(*args[1:], **kwargs)
        args[0]._callbacks.append((f.__name__,(args,kwargs)))
        return rv
    return newfunc

field_transforms = {}

class CallbackWrapper(object):
    def __init__(self, viewer, window_plot, frb, field):
        self.data = frb.data_source
        self._axes = window_plot.axes
        self._figure = window_plot.figure
        if len(self._axes.images) > 0:
            self.image = self._axes.images[0]
        if frb.axis < 3:
            DD = frb.pf.domain_width
            xax = x_dict[frb.axis]
            yax = y_dict[frb.axis]
            self._period = (DD[xax], DD[yax])
        self.pf = frb.pf
        self.xlim = viewer.xlim
        self.ylim = viewer.ylim
        if 'Cutting' in self.data.__class__.__name__:
            self._type_name = "CuttingPlane"
        else:
            self._type_name = ''

class FieldTransform(object):
    def __init__(self, name, func, locator):
        self.name = name
        self.func = func
        self.locator = locator
        field_transforms[name] = self

    def __call__(self, *args, **kwargs):
        return self.func(*args, **kwargs)

    def ticks(self, mi, ma):
        try:
            ticks = self.locator(mi, ma)
        except:
            ticks = []
        return ticks

log_transform = FieldTransform('log10', np.log10, LogLocator())
linear_transform = FieldTransform('linear', lambda x: x, LinearLocator())

def GetBoundsAndCenter(axis, center, width, pf, unit='1'):
    if width == None:
        width = (pf.domain_width[x_dict[axis]],
                 pf.domain_width[y_dict[axis]])
    elif iterable(width): 
        if isinstance(width[1],str):
            w,unit = width
            width = (w, w)
        elif isinstance(width[1],tuple):
            wx,unitx = width[0]
            wy,unity = width[1]
            width = (wx/pf[unitx],wy/pf[unity])
    else:
        width = (width, width)
    Wx, Wy = width
    width = (Wx/pf[unit], Wy/pf[unit])
    if isinstance(center,str):
        if center.lower() == 'm' or center.lower() == 'max':
            v, center = pf.h.find_max("Density")
        elif center.lower() == "center" or center.lower() == "c":
            center = (pf.domain_right_edge + pf.domain_left_edge)/2.0
        else:
            raise RuntimeError('center keyword \"%s\" not recognized'%center)
    bounds = [center[x_dict[axis]]-width[0]/2,
              center[x_dict[axis]]+width[0]/2,
              center[y_dict[axis]]-width[1]/2,
              center[y_dict[axis]]+width[1]/2]
    return (bounds,center)

def GetOffAxisBoundsAndCenter(normal, center, width, pf, unit='1',depth=None):
    if width == None:
        width = (pf.domain_width.min(),
                 pf.domain_width.min())
    elif iterable(width) and isinstance(width[1],str):
        w,unit = width
        width = w
    if not iterable(width):
        width = (width, width)
    Wx, Wy = width
    width = np.array((Wx/pf[unit], Wy/pf[unit]))
    if depth != None:
        if iterable(depth) and isinstance(depth[1],str):
            d,unit = depth
            depth = d/pf[unit]
        elif iterable(depth):
            raise RuntimeError("Depth must be a float or a (width,\"unit\") tuple")
        width = np.append(width,depth)
    if isinstance(center,str):
        if center.lower() == 'm' or center.lower() == 'max':
            v, center = pf.h.find_max("Density")
        elif center.lower() == "c" or center.lower() == "center":
            center = (pf.domain_left_edge + pf.domain_right_edge) / 2
        else:
            raise RuntimeError('center keyword \"%s\" not recognized'%center)

    if width.shape == (2,):
        # Transforming to the cutting plane coordinate system
        center = np.array(center)
        center = (center - pf.domain_left_edge)/pf.domain_width - 0.5
        (normal,perp1,perp2) = ortho_find(normal)
        mat = np.transpose(np.column_stack((perp1,perp2,normal)))
        center = np.dot(mat,center)
        width = width
    
        bounds = [-width[0]/2, width[0]/2, -width[1]/2, width[1]/2]
    else:
        bounds = [-width[0]/2, width[0]/2, -width[1]/2, width[1]/2, -width[2]/2, width[2]/2]

    return (bounds,center)

class PlotWindow(object):
    _plot_valid = False
    _colorbar_valid = False
    _contour_info = None
    _vector_info = None
    _frb = None
    def __init__(self, data_source, bounds, buff_size=(800,800), antialias=True, 
                 periodic=True, origin='center-window', oblique=False):
        r"""
        PlotWindow(data_source, bounds, buff_size=(800,800), antialias = True)
        
        A ploting mechanism based around the concept of a window into a
        data source. It can have arbitrary fields, each of which will be
        centered on the same viewpoint, but will have individual zlimits. 
        
        The data and plot are updated separately, and each can be
        invalidated as the object is modified.
        
        Data is handled by a FixedResolutionBuffer object.

        Parameters
        ----------
        data_source : :class:`yt.data_objects.data_containers.AMRProjBase` or :class:`yt.data_objects.data_containers.AMRSliceBase`
            This is the source to be pixelized, which can be a projection or a
            slice.  (For cutting planes, see
            `yt.visualization.fixed_resolution.ObliqueFixedResolutionBuffer`.)
        bounds : sequence of floats
            Bounds are the min and max in the image plane that we want our
            image to cover.  It's in the order of (xmin, xmax, ymin, ymax),
            where the coordinates are all in the appropriate code units.
        buff_size : sequence of ints
            The size of the image to generate.
        antialias : boolean
            This can be true or false.  It determines whether or not sub-pixel
            rendering is used during data deposition.

        """
        self._initfinished = False
        self.center = None
        self.plots = {}
        self._periodic = periodic
        self.oblique = oblique
        self.data_source = data_source
        self.buff_size = buff_size
        self.antialias = True
        self.set_window(bounds) # this automatically updates the data and plot
        self.origin = origin
        if self.data_source.center is not None and oblique == False:
            center = [self.data_source.center[i] for i in range(len(self.data_source.center)) if i != self.data_source.axis]
            self.set_center(center)
        self._initfinished = True

    def __getitem__(self, item):
        return self.plots[item]

    def _recreate_frb(self):
        old_fields = None
        if self._frb is not None:
            old_fields = self._frb.keys()
        if hasattr(self,'zlim'):
            bounds = self.xlim+self.ylim+self.zlim
        else:
            bounds = self.xlim+self.ylim
        self._frb = self._frb_generator(self.data_source,
                                        bounds, self.buff_size,
                                        self.antialias,
                                        periodic=self._periodic)
        if old_fields is None:
            self._frb._get_data_source_fields()
        else:
            for key in old_fields: self._frb[key]
        self.pf = self._frb.pf
        self._data_valid = True
        
    def _setup_plots(self):
        pass

    @property
    def fields(self):
        return self._frb.data.keys()

    @property
    def width(self):
        Wx = self.xlim[1] - self.xlim[0]
        Wy = self.ylim[1] - self.ylim[0]
        return (Wx, Wy)

    @property
    def bounds(self):
        return self.xlim+self.ylim

    @invalidate_data
    def zoom(self, factor):
        r"""This zooms the window by *factor*.

        Parameters
        ----------
        factor : float
            multiplier for the current width

        """
        Wx, Wy = self.width
        centerx = self.xlim[0] + Wx*0.5
        centery = self.ylim[0] + Wy*0.5
        nWx, nWy = Wx/factor, Wy/factor
        self.xlim = (centerx - nWx*0.5, centerx + nWx*0.5)
        self.ylim = (centery - nWy*0.5, centery + nWy*0.5)
                    

    @invalidate_data
    def pan(self, deltas):
        r"""Pan the image by specifying absolute code unit coordinate deltas.
        
        Parameters
        ----------
        deltas : sequence of floats
            (delta_x, delta_y) in *absolute* code unit coordinates

        """
        self.xlim = (self.xlim[0] + deltas[0], self.xlim[1] + deltas[0])
        self.ylim = (self.ylim[0] + deltas[1], self.ylim[1] + deltas[1])

    @invalidate_data
    def pan_rel(self, deltas):
        r"""Pan the image by specifying relative deltas, to the FOV.
        
        Parameters
        ----------
        deltas : sequence of floats
            (delta_x, delta_y) in *relative* code unit coordinates

        """
        Wx, Wy = self.width
        self.xlim = (self.xlim[0] + Wx*deltas[0], self.xlim[1] + Wx*deltas[0])
        self.ylim = (self.ylim[0] + Wy*deltas[1], self.ylim[1] + Wy*deltas[1])

    @invalidate_data
    def set_window(self, bounds):
        """Set the bounds of the plot window.
        This is normally only called internally, see set_width.
        

        Parameters
        ----------

        bounds : a four element sequence of floats
            The x and y bounds, in the format (x0, x1, y0, y1)

        """
        if self.center is not None:
            dx = bounds[1] - bounds[0]
            dy = bounds[3] - bounds[2]
            self.xlim = (self.center[0] - dx/2., self.center[0] + dx/2.)
            self.ylim = (self.center[1] - dy/2., self.center[1] + dy/2.)
        else:
            self.xlim = tuple(bounds[0:2])
            self.ylim = tuple(bounds[2:4])
            if len(bounds) == 6:
                self.zlim = tuple(bounds[4:6])
        mylog.info("xlim = %f %f" %self.xlim)
        mylog.info("ylim = %f %f" %self.ylim)
        if hasattr(self,'zlim'):
            mylog.info("zlim = %f %f" %self.zlim)

    @invalidate_data
    def set_width(self, width, unit = '1'):
        """set the width of the plot window

        parameters
        ----------
        width : float, array of floats, (float, unit) tuple, or arry of (float, unit) tuples.
             Width can have four different formats to support windows with variable 
             x and y widths.  They are:
             
             ==================================     =======================
             format                                 example                
             ==================================     =======================
             (float, string)                        (10,'kpc')
             ((float, string), (float, string))     ((10,'kpc'),(15,'kpc'))
             float                                  0.2
             (float, float)                         (0.2, 0.3)
             ==================================     =======================
             
             For example, (10, 'kpc') requests a plot window that is 10 kiloparsecs 
             wide in the x and y directions, ((10,'kpc'),(15,'kpc')) requests a window 
             that is 10 kiloparsecs wide along the x axis and 15 kiloparsecs wide along 
             the y axis.  In the other two examples, code units are assumed, for example
             (0.2, 0.3) requests a plot that has and x width of 0.2 and a y width of 0.3 
             in code units.  the width of the image.
        unit : str
            the unit the width has been specified in.
            defaults to code units.  If width is a tuple this 
            argument is ignored

        """
        if iterable(width): 
            if isinstance(width[1],str):
                w, unit = width
                width = (w, w)
            elif isinstance(width[1], tuple):
                wx,unitx = width[0]
                wy,unity = width[1]
                width = (wx/self.pf[unitx],wy/self.pf[unity])
        else:
            width = (width, width)
        Wx, Wy = width
        width = (Wx,Wy)
        width = [w / self.pf[unit] for w in width]

        centerx = (self.xlim[1] + self.xlim[0])/2.
        centery = (self.ylim[1] + self.ylim[0])/2. 
        
        self.xlim = (centerx - width[0]/2.,
                     centerx + width[0]/2.)
        self.ylim = (centery - width[1]/2.,
                     centery + width[1]/2.)
        
        if hasattr(self,'zlim'):
            centerz = (self.zlim[1] + self.zlim[0])/2.
            mw = max(width)
            self.zlim = (centerz - mw/2.,
                         centerz + mw/2.)
        
    @invalidate_data
    def set_center(self, new_center, unit = '1'):
        """Sets a new center for the plot window

        parameters
        ----------
        new_center : two element sequence of floats
            The coordinates of the new center of the image.
            If the unit keyword is not specified, the 
            coordinates are assumed to be in code units

        unit : string
            The name of the unit new_center is given in.

        """
        if new_center is None:
            self.center = None
        else:
            new_center = [c / self.pf[unit] for c in new_center]
            self.center = new_center
        self.set_window(self.bounds)

    @property
    def width(self):
        Wx = self.xlim[1] - self.xlim[0]
        Wy = self.ylim[1] - self.ylim[0]
        return (Wx, Wy)

    @invalidate_data
    def set_antialias(self,aa):
        self.antialias = aa

    @invalidate_plot
    def set_contour_info(self, field_name, n_cont = 8, colors = None,
                         logit = True):
        if field_name == "None" or n_cont == 0:
            self._contour_info = None
            return
        self._contour_info = (field_name, n_cont, colors, logit)

    @invalidate_plot
    def set_vector_info(self, skip, scale = 1):
        self._vector_info = (skip, scale)

    @invalidate_data
    def refresh(self):
        # invalidate_data will take care of everything
        pass

class PWViewer(PlotWindow):
    """A viewer for PlotWindows.

    """
    def __init__(self, *args,**kwargs):
        setup = kwargs.pop("setup", True)
        PlotWindow.__init__(self, *args,**kwargs)
        self._unit = None
        self._callbacks = []
        self._field_transform = {}
        self._colormaps = defaultdict(lambda: 'algae')
        self.setup_callbacks()
        for field in self._frb.data.keys():
            if self.pf.field_info[field].take_log:
                self._field_transform[field] = log_transform
            else:
                self._field_transform[field] = linear_transform

        if setup: self._setup_plots()

    @invalidate_plot
    def set_log(self, field, log):
        """set a field to log or linear.
        
        Parameters
        ----------
        field : string
            the field to set a transform
        log : boolean
            Log on/off.

        """
        if field == 'all':
            fields = self.plots.keys()
        else:
            fields = [field]
        for field in fields:
            if log:
                self._field_transform[field] = log_transform
            else:
                self._field_transform[field] = linear_transform

    @invalidate_plot
    def set_transform(self, field, name):
        if name not in field_transforms: 
            raise KeyError(name)
        self._field_transform[field] = field_transforms[name]

    @invalidate_plot
    def set_cmap(self, field, cmap_name):
        """set the colormap for one of the fields

        Parameters
        ----------
        field : string
            the field to set the colormap
            if field == 'all', applies to all plots.
        cmap_name : string
            name of the colormap

        """

        if field is 'all':
            fields = self.plots.keys()
        else:
            fields = [field]
        for field in fields:
            self._colorbar_valid = False
            self._colormaps[field] = cmap_name

    @invalidate_plot
    def set_zlim(self, field, zmin, zmax, dynamic_range=None):
        """set the scale of the colormap

        Parameters
        ----------
        field : string
            the field to set a colormap scale
            if field == 'all', applies to all plots.
        zmin : float
            the new minimum of the colormap scale. If 'min', will
            set to the minimum value in the current view.
        zmax : float
            the new maximum of the colormap scale. If 'max', will
            set to the maximum value in the current view.

        Keyword Parameters
        ------------------
        dyanmic_range : float (default: None)
            The dynamic range of the image.
            If zmin == None, will set zmin = zmax / dynamic_range
            If zmax == None, will set zmax = zmin * dynamic_range
            When dynamic_range is specified, defaults to setting
            zmin = zmax / dynamic_range.

        """
        if field is 'all':
            fields = self.plots.keys()
        else:
            fields = [field]
        for field in fields:
            myzmin = zmin
            myzmax = zmax
            if zmin == 'min':
                myzmin = self.plots[field].image._A.min()
            if zmax == 'max':
                myzmax = self.plots[field].image._A.max()
            if dynamic_range is not None:
                if zmax is None:
                    myzmax = myzmin * dynamic_range
                else:
                    myzmin = myzmax / dynamic_range

            self.plots[field].zmin = myzmin
            self.plots[field].zmax = myzmax

    def setup_callbacks(self):
        for key in callback_registry:
            ignored = ['PlotCallback','CoordAxesCallback','LabelCallback',
                       'UnitBoundaryCallback']
            if key in ignored: 
                continue
            cbname = callback_registry[key]._type_name
            CallbackMaker = callback_registry[key]
            callback = invalidate_plot(apply_callback(CallbackMaker))
            callback.__doc__ = CallbackMaker.__init__.__doc__
            self.__dict__['annotate_'+cbname] = types.MethodType(callback,self)

    @invalidate_plot
    def set_axes_unit(self, unit_name):
        r"""Set the unit for display on the x and y axes of the image.

        Parameters
        ----------
        unit_name : string
            A unit, available for conversion in the parameter file, that the
            image extents will be displayed in.  If set to None, any previous
            units will be reset.  If the unit is None, the default is chosen.
            If unit_name is '1', 'u', or 'unitary', it will not display the 
            units, and only show the axes name.

        Raises
        ------
        YTUnitNotRecognized
            If the unit is not known, this will be raised.

        Examples
        --------

        >>> p = ProjectionPlot(pf, "y", "Density")
        >>> p.show()
        >>> p.set_axes_unit("kpc")
        >>> p.show()
        >>> p.set_axes_unit(None)
        >>> p.show()
        """
        # blind except because it could be in conversion_factors or units
        try:
            self.pf[unit_name]
        except KeyError: 
            if unit_name is not None:
                raise YTUnitNotRecognized(unit_name)
        self._unit = unit_name

    def get_metadata(self, field, strip_mathml = True, return_string = True):
        fval = self._frb[field]
        mi = fval.min()
        ma = fval.max()
        x_width = self.xlim[1] - self.xlim[0]
        y_width = self.ylim[1] - self.ylim[0]
        if self._unit is None:
            unit = get_smallest_appropriate_unit(x_width, self.pf)
        else:
            unit = self._unit
        units = self.get_field_units(field, strip_mathml)
        center = getattr(self._frb.data_source, "center", None)
        if center is None or self._frb.axis == 4:
            xc, yc, zc = -999, -999, -999
        else:
            center[x_dict[self._frb.axis]] = 0.5 * (
                self.xlim[0] + self.xlim[1])
            center[y_dict[self._frb.axis]] = 0.5 * (
                self.ylim[0] + self.ylim[1])
            xc, yc, zc = center
        if return_string:
            md = _metadata_template % dict(
                pf = self.pf,
                x_width = x_width*self.pf[unit],
                y_width = y_width*self.pf[unit],
                unit = unit, units = units, mi = mi, ma = ma,
                xc = xc, yc = yc, zc = zc)
        else:
            md = dict(pf = self.pf,
                      x_width = x_width*self.pf[unit],
                      y_width = y_width*self.pf[unit],
                      unit = unit, units = units, mi = mi, ma = ma,
                      xc = xc, yc = yc, zc = zc)
        return md

    def get_field_units(self, field, strip_mathml = True):
        ds = self._frb.data_source
        pf = self.pf
        if ds._type_name in ("slice", "cutting"):
            units = pf.field_info[field].get_units()
        elif ds._type_name == "proj" and (ds.weight_field is not None or 
                                        ds.proj_style == "mip"):
            units = pf.field_info[field].get_units()
        elif ds._type_name == "proj":
            units = pf.field_info[field].get_projected_units()
        else:
            units = ""
        if strip_mathml:
            units = units.replace(r"\rm{", "").replace("}","")
        return units


class PWViewerMPL(PWViewer):
    """Viewer using matplotlib as a backend via the WindowPlotMPL. 

    """
    _current_field = None
    _frb_generator = None
    _plot_type = None

    def __init__(self, *args, **kwargs):
        if self._frb_generator == None:
            self._frb_generator = kwargs.pop("frb_generator")
        if self._plot_type == None:
            self._plot_type = kwargs.pop("plot_type")
        PWViewer.__init__(self, *args, **kwargs)

    def _setup_plots(self):
        if self._current_field is not None:
            fields = [self._current_field]
        else:
            fields = self._frb.keys()
        self._colorbar_valid = True
        for f in self.fields:
            md = self.get_metadata(f, strip_mathml = False, return_string = False)
            axis_index = self.data_source.axis

            if self.origin == 'center-window':
                xc = (self.xlim[0]+self.xlim[1])/2
                yc = (self.ylim[0]+self.ylim[1])/2
            elif self.origin == 'center-domain':
                xc = (self.pf.domain_left_edge[x_dict[axis_index]]+
                      self.pf.domain_right_edge[x_dict[axis_index]])/2
                yc = (self.pf.domain_left_edge[y_dict[axis_index]]+
                      self.pf.domain_right_edge[y_dict[axis_index]])/2
            elif self.origin == 'left-domain':
                xc = self.pf.domain_left_edge[x_dict[axis_index]]
                yc = self.pf.domain_left_edge[y_dict[axis_index]]
            else:
                raise RuntimeError(
                    'origin keyword: \"%(k)s\" not recognized' % {'k': self.origin})

            extent = [self.xlim[i] - xc for i in (0,1)]
            extent.extend([self.ylim[i] - yc for i in (0,1)])
            extent = [el*self.pf[md['unit']] for el in extent]

            if f in self.plots.keys():
                zlim = (self.plots[f].zmin,self.plots[f].zmax)
            else:
                zlim = (None,None)

            aspect = (self.xlim[1] - self.xlim[0])/(self.ylim[1]-self.ylim[0])

            # This sets the size of the figure, and defaults to making one of the dimensions smaller.
            # This should protect against giant images in the case of a very large aspect ratio.
            norm_size = 10.0
            cbar_frac = 0.0
            if aspect > 1.0:
                size = (norm_size*(1.+cbar_frac), norm_size/aspect)
            else:
                size = (aspect*norm_size*(1.+cbar_frac), norm_size)

            self.plots[f] = WindowPlotMPL(self._frb[f], extent, self._field_transform[f], 
                                          self._colormaps[f], size, zlim)
            self.plots[f].cb = self.plots[f].figure.colorbar(
                self.plots[f].image, cax = self.plots[f].cax)

            if not md['unit'] in ['1', 'u', 'unitary']:
                axes_unit_label = '\/\/('+md['unit']+')'
            else:
                axes_unit_label = ''

            if self.oblique == False:
                labels = [r'$\rm{'+axis_labels[axis_index][i]+
                        axes_unit_label + r'}$' for i in (0,1)]
            else:
                labels = [r'$\rm{Image\/x'+axes_unit_label+'}$',
                          r'$\rm{Image\/y'+axes_unit_label+'}$']

            self.plots[f].axes.set_xlabel(labels[0])
            self.plots[f].axes.set_ylabel(labels[1])

            field_name = self.data_source.pf.field_info[f].display_name

            if field_name is None:
                field_name = r'$\rm{'+f+r'}$'
            elif field_name.find('$') == -1:
                field_name = r'$\rm{'+field_name+r'}$'
            
            parser = MathTextParser('Agg')
            try:
                parser.parse(field_name)
            except ParseFatalException, err:
                raise YTCannotParseFieldDisplayName(f,field_name,str(err))

            try:
                parser.parse(r'$'+md['units']+r'$')
            except ParseFatalException, err:
                raise YTCannotParseUnitDisplayName(f, md['units'],str(err))

            if md['units'] == None or md['units'] == '':
                label = field_name
            else:
                label = field_name+r'$\/\/('+md['units']+r')$'

            self.plots[f].cb.set_label(label)

            self.run_callbacks(f)

        self._plot_valid = True

    def run_callbacks(self, f):
        keys = self._frb.keys()
        for name, (args, kwargs) in self._callbacks:
            cbw = CallbackWrapper(self, self.plots[f], self._frb, f)
            CallbackMaker = callback_registry[name]
            callback = CallbackMaker(*args[1:], **kwargs)
            callback(cbw)
        for key in self._frb.keys():
            if key not in keys:
                del self._frb[key]

    @invalidate_plot
    def set_cmap(self, field, cmap):
        """set the colormap for one of the fields

        Parameters
        ----------
        field : string
            the field to set a transform
            if field == 'all', applies to all plots.
        cmap_name : string
            name of the colormap

        """
        if field == 'all':
            fields = self.plots.keys()
        else:
            fields = [field]

        for field in fields:
            self._colorbar_valid = False
            self._colormaps[field] = cmap
            if isinstance(cmap, types.StringTypes):
                if str(cmap) in yt_colormaps:
                    cmap = yt_colormaps[str(cmap)]
                elif hasattr(matplotlib.cm, cmap):
                    cmap = getattr(matplotlib.cm, cmap)
            if not is_colormap(cmap) and cmap is not None:
                raise RuntimeError("Colormap '%s' does not exist!" % str(cmap))
            self.plots[field].image.set_cmap(cmap)

    def save(self, name=None, mpl_kwargs=None):
        """saves the plot to disk.

        Parameters
        ----------
        name : string
           the base of the filename.  If not set the filename of 
           the parameter file is used
        mpl_kwargs : dict
           A dict of keyword arguments to be passed to matplotlib.
           
        >>> slc.save(mpl_kwargs={'bbox_inches':'tight'})

        """
        names = []
        if mpl_kwargs is None: mpl_kwargs = {}
        if name == None:
            name = str(self.pf)
<<<<<<< HEAD
        elif name.endswith('.png'):
=======
        suffix = os.path.splitext(name)[1]
        if suffix != '':
>>>>>>> 57735f39
            for k, v in self.plots.iteritems():
                names.append(v.save(name,mpl_kwargs))
            return names
        axis = axis_names[self.data_source.axis]
        weight = None
        type = self._plot_type
        if type in ['Projection','OffAxisProjection']:
            weight = self.data_source.weight_field
        if 'Cutting' in self.data_source.__class__.__name__:
            type = 'OffAxisSlice'
        for k, v in self.plots.iteritems():
            if axis:
                n = "%s_%s_%s_%s" % (name, type, axis, k)
            else:
                # for cutting planes
                n = "%s_%s_%s" % (name, type, k)
            if weight:
                n += "_%s" % (weight)
            names.append(v.save(n,mpl_kwargs))
        return names

    def _send_zmq(self):
        try:
            # pre-IPython v0.14        
            from IPython.zmq.pylab.backend_inline import send_figure as display
        except ImportError:
            # IPython v0.14+ 
            from IPython.core.display import display
        for k, v in sorted(self.plots.iteritems()):
            canvas = FigureCanvasAgg(v.figure)
            display(v.figure)

    def show(self):
        r"""This will send any existing plots to the IPython notebook.
        function name.

        If yt is being run from within an IPython session, and it is able to
        determine this, this function will send any existing plots to the
        notebook for display.

        If yt can't determine if it's inside an IPython session, it will raise
        YTNotInsideNotebook.

        Examples
        --------

        >>> slc = SlicePlot(pf, "x", ["Density", "VelocityMagnitude"])
        >>> slc.show()

        """
        if "__IPYTHON__" in dir(__builtin__):
            self._send_zmq()
        else:
            raise YTNotInsideNotebook

class SlicePlot(PWViewerMPL):
    _plot_type = 'Slice'
    _frb_generator = FixedResolutionBuffer

    def __init__(self, pf, axis, fields, center='c', width=None, axes_unit=None,
                 origin='center-window'):
        r"""Creates a slice plot from a parameter file
        
        Given a pf object, an axis to slice along, and a field name
        string, this will return a PWViewrMPL object containing
        the plot.
        
        The plot can be updated using one of the many helper functions
        defined in PlotWindow.
        
        Parameters
        ----------
        pf : `StaticOutput`
             This is the parameter file object corresponding to the
             simulation output to be plotted.
        axis : int or one of 'x', 'y', 'z'
             An int corresponding to the axis to slice along (0=x, 1=y, 2=z)
             or the axis name itself
        fields : string
             The name of the field(s) to be plotted.
        center : two or three-element vector of sequence floats, 'c', or 'center', or 'max'
             The coordinate of the center of the image.  If left blanck,
             the image centers on the location of the maximum density
             cell.  If set to 'c' or 'center', the plot is centered on
             the middle of the domain.  If set to 'max', will be at the point
             of highest density.
        width : tuple or a float.
             Width can have four different formats to support windows with variable 
             x and y widths.  They are:
             
             ==================================     =======================
             format                                 example                
             ==================================     =======================
             (float, string)                        (10,'kpc')
             ((float, string), (float, string))     ((10,'kpc'),(15,'kpc'))
             float                                  0.2
             (float, float)                         (0.2, 0.3)
             ==================================     =======================
             
             For example, (10, 'kpc') requests a plot window that is 10 kiloparsecs 
             wide in the x and y directions, ((10,'kpc'),(15,'kpc')) requests a window 
             that is 10 kiloparsecs wide along the x axis and 15 kiloparsecs wide along 
             the y axis.  In the other two examples, code units are assumed, for example
             (0.2, 0.3) requests a plot that has and x width of 0.2 and a y width of 0.3 
             in code units.  
        axes_unit : A string
            The name of the unit for the tick labels on the x and y axes.  
            Defaults to None, which automatically picks an appropriate unit.
            If axes_unit is '1', 'u', or 'unitary', it will not display the 
            units, and only show the axes name.
        origin : string
             The location of the origin of the plot coordinate system.
             Currently, can be set to three options: 'left-domain', corresponding
             to the bottom-left hand corner of the simulation domain, 'center-domain',
             corresponding the center of the simulation domain, or 'center-window' for 
             the center of the plot window.
             
        Examples
        --------
        
        This will save an image the the file 'sliceplot_Density
        
        >>> pf = load('galaxy0030/galaxy0030')
        >>> p = SlicePlot(pf,2,'Density','c',(20,'kpc'))
        >>> p.save('sliceplot')
        
        """
        axis = fix_axis(axis)
        (bounds,center) = GetBoundsAndCenter(axis, center, width, pf)
        slc = pf.h.slice(axis, center[axis], fields=fields)
        PWViewerMPL.__init__(self, slc, bounds, origin=origin)
        self.set_axes_unit(axes_unit)

class ProjectionPlot(PWViewerMPL):
    _plot_type = 'Projection'
    _frb_generator = FixedResolutionBuffer

    def __init__(self, pf, axis, fields, center='c', width=None, axes_unit=None,
                 weight_field=None, max_level=None, origin='center-window'):
        r"""Creates a projection plot from a parameter file
        
        Given a pf object, an axis to project along, and a field name
        string, this will return a PWViewrMPL object containing
        the plot.
        
        The plot can be updated using one of the many helper functions
        defined in PlotWindow.
        
        Parameters
        ----------
        pf : `StaticOutput`
            This is the parameter file object corresponding to the
            simulation output to be plotted.
        axis : int or one of 'x', 'y', 'z'
             An int corresponding to the axis to slice along (0=x, 1=y, 2=z)
             or the axis name itself
        fields : string
            The name of the field(s) to be plotted.
        center : two or three-element vector of sequence floats, 'c', or 'center', or 'max'
             The coordinate of the center of the image.  If left blanck,
             the image centers on the location of the maximum density
             cell.  If set to 'c' or 'center', the plot is centered on
             the middle of the domain.  If set to 'max', will be at the point
             of highest density.
        width : tuple or a float.
             Width can have four different formats to support windows with variable 
             x and y widths.  They are:
             
             ==================================     =======================
             format                                 example                
             ==================================     =======================
             (float, string)                        (10,'kpc')
             ((float, string), (float, string))     ((10,'kpc'),(15,'kpc'))
             float                                  0.2
             (float, float)                         (0.2, 0.3)
             ==================================     =======================
             
             For example, (10, 'kpc') requests a plot window that is 10 kiloparsecs 
             wide in the x and y directions, ((10,'kpc'),(15,'kpc')) requests a window 
             that is 10 kiloparsecs wide along the x axis and 15 kiloparsecs wide along 
             the y axis.  In the other two examples, code units are assumed, for example
             (0.2, 0.3) requests a plot that has and x width of 0.2 and a y width of 0.3 
             in code units.
        axes_unit : A string
            The name of the unit for the tick labels on the x and y axes.  
            Defaults to None, which automatically picks an appropriate unit.
            If axes_unit is '1', 'u', or 'unitary', it will not display the 
            units, and only show the axes name.
        origin : A string
            The location of the origin of the plot coordinate system.
            Currently, can be set to three options: 'left-domain', corresponding
            to the bottom-left hand corner of the simulation domain, 'center-domain',
            corresponding the center of the simulation domain, or 'center-window' for 
            the center of the plot window.
        weight_field : string
            The name of the weighting field.  Set to None for no weight.
        max_level: int
            The maximum level to project to.
        
        Examples
        --------
        
        This is a very simple way of creating a projection plot.
        
        >>> pf = load('galaxy0030/galaxy0030')
        >>> p = ProjectionPlot(pf,2,'Density','c',(20,'kpc'))
        >>> p.save('sliceplot')
        
        """
        axis = fix_axis(axis)
        (bounds,center) = GetBoundsAndCenter(axis,center,width,pf)
        proj = pf.h.proj(axis,fields,weight_field=weight_field,max_level=max_level,center=center)
        PWViewerMPL.__init__(self,proj,bounds,origin=origin)
        self.set_axes_unit(axes_unit)

class OffAxisSlicePlot(PWViewerMPL):
    _plot_type = 'OffAxisSlice'
    _frb_generator = ObliqueFixedResolutionBuffer

    def __init__(self, pf, normal, fields, center='c', width=(1,'unitary'), 
                 axes_unit=None, north_vector=None):
        r"""Creates an off axis slice plot from a parameter file

        Given a pf object, a normal vector defining a slicing plane, and
        a field name string, this will return a PWViewrMPL object
        containing the plot.
        
        The plot can be updated using one of the many helper functions
        defined in PlotWindow.

        Parameters
        ----------
        pf : :class:`yt.data_objects.api.StaticOutput`
            This is the parameter file object corresponding to the
            simulation output to be plotted.
        normal : a sequence of floats
            The vector normal to the slicing plane.
        fields : string
            The name of the field(s) to be plotted.
        center : A two or three-element vector of sequence floats, 'c', or 'center'
            The coordinate of the center of the image.  If left blanck,
            the image centers on the location of the maximum density
            cell.  If set to 'c' or 'center', the plot is centered on
            the middle of the domain.
        width : A tuple or a float
            A tuple containing the width of image and the string key of
            the unit: (width, 'unit').  If set to a float, code units
            are assumed
        axes_unit : A string
            The name of the unit for the tick labels on the x and y axes.  
            Defaults to None, which automatically picks an appropriate unit.
            If axes_unit is '1', 'u', or 'unitary', it will not display the 
            units, and only show the axes name.
        north-vector : a sequence of floats
            A vector defining the 'up' direction in the plot.  This
            option sets the orientation of the slicing plane.  If not
            set, an arbitrary grid-aligned north-vector is chosen.

        """
        (bounds,center_rot) = GetOffAxisBoundsAndCenter(normal,center,width,pf)
        cutting = pf.h.cutting(normal,center,fields=fields,north_vector=north_vector)
        # Hard-coding the origin keyword since the other two options
        # aren't well-defined for off-axis data objects
        PWViewerMPL.__init__(self,cutting,bounds,origin='center-window',periodic=False,oblique=True)
        self.set_axes_unit(axes_unit)

class OffAxisProjectionDummyDataSource(object):
    _type_name = 'proj'
    proj_style = 'integrate'
    _key_fields = []
    def __init__(self, center, pf, normal_vector, width, fields, 
                 interpolated, resolution = (800,800), weight=None,  
                 volume=None, no_ghost=False, le=None, re=None, 
                 north_vector=None):
        self.center = center
        self.pf = pf
        self.axis = 4 # always true for oblique data objects
        self.normal_vector = normal_vector
        self.width = width
        self.fields = fields
        self.interpolated = interpolated
        self.resolution = resolution
        self.weight_field = weight
        self.volume = volume
        self.no_ghost = no_ghost
        self.le = le
        self.re = re
        self.north_vector = north_vector

class OffAxisProjectionPlot(PWViewerMPL):
    _plot_type = 'OffAxisProjection'
    _frb_generator = OffAxisProjectionFixedResolutionBuffer

    def __init__(self, pf, normal, fields, center='c', width=(1,'unitary'), 
                 depth=(1,'unitary'), axes_unit=None, weight_field=None, 
                 max_level=None, north_vector=None, volume=None, no_ghost=False, 
                 le=None, re=None, interpolated=False):
        r"""Creates an off axis projection plot from a parameter file

        Given a pf object, a normal vector to project along, and
        a field name string, this will return a PWViewrMPL object
        containing the plot.
        
        The plot can be updated using one of the many helper functions
        defined in PlotWindow.

        Parameters
        ----------
        pf : :class:`yt.data_objects.api.StaticOutput`
            This is the parameter file object corresponding to the
            simulation output to be plotted.
        normal : a sequence of floats
            The vector normal to the slicing plane.
        fields : string
            The name of the field(s) to be plotted.
        center : A two or three-element vector of sequence floats, 'c', or 'center'
            The coordinate of the center of the image.  If left blanck,
            the image centers on the location of the maximum density
            cell.  If set to 'c' or 'center', the plot is centered on
            the middle of the domain.
        width : A tuple or a float
            A tuple containing the width of image and the string key of
            the unit: (width, 'unit').  If set to a float, code units
            are assumed
        depth : A tuple or a float
            A tuple containing the depth to project thourhg and the string
            key of the unit: (width, 'unit').  If set to a float, code units
            are assumed
        weight_field : string
            The name of the weighting field.  Set to None for no weight.
        max_level: int
            The maximum level to project to.
        axes_unit : A string
            The name of the unit for the tick labels on the x and y axes.  
            Defaults to None, which automatically picks an appropriate unit.
            If axes_unit is '1', 'u', or 'unitary', it will not display the 
            units, and only show the axes name.
        north-vector : a sequence of floats
            A vector defining the 'up' direction in the plot.  This
            option sets the orientation of the slicing plane.  If not
            set, an arbitrary grid-aligned north-vector is chosen.

        """
        (bounds,center_rot) = GetOffAxisBoundsAndCenter(normal,center,width,pf,depth=depth)
        # Hard-coding the resolution for now
        fields = ensure_list(fields)[:]
        width = np.array((bounds[1] - bounds[0], bounds[3] - bounds[2], bounds[5] - bounds[4]))
        OffAxisProj = OffAxisProjectionDummyDataSource(center_rot, pf, normal, width, fields, interpolated,
                                                       weight=weight_field,  volume=volume, no_ghost=no_ghost,
                                                       le=le, re=re, north_vector=north_vector)
        # Hard-coding the origin keyword since the other two options
        # aren't well-defined for off-axis data objects
        PWViewerMPL.__init__(self,OffAxisProj,bounds,origin='center-window',periodic=False,oblique=True)
        self.set_axes_unit(axes_unit)

_metadata_template = """
%(pf)s<br>
<br>
Field of View:  %(x_width)0.3f %(unit)s<br>
Minimum Value:  %(mi)0.3e %(units)s<br>
Maximum Value:  %(ma)0.3e %(units)s<br>
Central Point:  (data coords)<br>
&nbsp;&nbsp;&nbsp;%(xc)0.14f<br>
&nbsp;&nbsp;&nbsp;%(yc)0.14f<br>
&nbsp;&nbsp;&nbsp;%(zc)0.14f
"""

class PWViewerExtJS(PWViewer):
    """A viewer for the web interface.

    """
    _ext_widget_id = None
    _current_field = None
    _widget_name = "plot_window"
    _frb_generator = FixedResolutionBuffer

    def _setup_plots(self):
        from yt.gui.reason.bottle_mods import PayloadHandler
        ph = PayloadHandler()
        if self._current_field is not None \
           and self._ext_widget_id is not None:
            fields = [self._current_field]
            addl_keys = {'type': 'widget_payload',
                         'widget_id': self._ext_widget_id}
        else:
            fields = self._frb.data.keys()
            addl_keys = {}
        if self._colorbar_valid == False:
            addl_keys['colorbar_image'] = self._get_cbar_image()
            self._colorbar_valid = True
        min_zoom = 200*self.pf.h.get_smallest_dx() * self.pf['unitary']
        for field in fields:
            to_plot = apply_colormap(self._frb[field],
                func = self._field_transform[field],
                cmap_name = self._colormaps[field])
            pngs = self._apply_modifications(to_plot)
            img_data = base64.b64encode(pngs)
            # We scale the width between 200*min_dx and 1.0
            x_width = self.xlim[1] - self.xlim[0]
            zoom_fac = np.log10(x_width*self.pf['unitary'])/np.log10(min_zoom)
            zoom_fac = 100.0*max(0.0, zoom_fac)
            ticks = self.get_ticks(field)
            payload = {'type':'png_string',
                       'image_data':img_data,
                       'metadata_string': self.get_metadata(field),
                       'zoom': zoom_fac,
                       'ticks': ticks}
            payload.update(addl_keys)
            ph.add_payload(payload)

    def _apply_modifications(self, img):
        if self._contour_info is None and self._vector_info is None:
            return write_png_to_string(img)
        from matplotlib.figure import Figure

        vi, vj, vn = img.shape

        # Now we need to get our field values
        fig = Figure((vi/100.0, vj/100.0), dpi = 100)
        fig.figimage(img)
        # Add our contour
        ax = fig.add_axes([0.0, 0.0, 1.0, 1.0], frameon=False)
        ax.patch.set_alpha(0.0)

        # Now apply our modifications
        self._apply_contours(ax, vi, vj)
        self._apply_vectors(ax, vi, vj)

        canvas = FigureCanvasAgg(fig)
        f = cStringIO.StringIO()
        canvas.print_figure(f)
        f.seek(0)
        img = f.read()
        return img

    def _apply_contours(self, ax, vi, vj):
        if self._contour_info is None: return 
        plot_args = {}
        field, number, colors, logit = self._contour_info
        if colors is not None: plot_args['colors'] = colors

        raw_data = self._frb.data_source
        b = self._frb.bounds
        xi, yi = np.mgrid[b[0]:b[1]:(vi / 8) * 1j,
                          b[2]:b[3]:(vj / 8) * 1j]
        x = raw_data['px']
        y = raw_data['py']
        z = raw_data[field]
        if logit: z = np.log10(z)
        fvals = triang(x,y).nn_interpolator(z)(xi,yi).transpose()[::-1,:]

        ax.contour(fvals, number, colors='w')
        
    def _apply_vectors(self, ax, vi, vj):
        if self._vector_info is None: return 
        skip, scale = self._vector_info

        nx = self._frb.buff_size[0]/skip
        ny = self._frb.buff_size[1]/skip
        new_frb = FixedResolutionBuffer(self._frb.data_source,
                        self._frb.bounds, (nx,ny))

        axis = self._frb.data_source.axis
        fx = "%s-velocity" % (axis_names[x_dict[axis]])
        fy = "%s-velocity" % (axis_names[y_dict[axis]])
        px = new_frb[fx][::-1,:]
        py = new_frb[fy][::-1,:]
        x = np.mgrid[0:vi-1:ny*1j]
        y = np.mgrid[0:vj-1:nx*1j]
        # Always normalize, then we scale
        nn = ((px**2.0 + py**2.0)**0.5).max()
        px /= nn
        py /= nn
        print scale, px.min(), px.max(), py.min(), py.max()
        ax.quiver(x, y, px, py, scale=float(vi)/skip)
        
    def get_ticks(self, field, height = 400):
        # This will eventually change to work with non-logged fields
        ticks = []
        transform = self._field_transform[field]
        mi, ma = self._frb[field].min(), self._frb[field].max()
        tick_locs = transform.ticks(mi, ma)
        mi, ma = transform((mi, ma))
        for v1,v2 in zip(tick_locs, transform(tick_locs)):
            if v2 < mi or v2 > ma: continue
            p = height - height * (v2 - mi)/(ma - mi)
            ticks.append((p,v1,v2))
        return ticks

    def _get_cbar_image(self, height = 400, width = 40, field = None):
        if field is None: field = self._current_field
        cmap_name = self._colormaps[field]
        vals = np.mgrid[1:0:height * 1j] * np.ones(width)[:,None]
        vals = vals.transpose()
        to_plot = apply_colormap(vals, cmap_name = cmap_name)
        pngs = write_png_to_string(to_plot)
        img_data = base64.b64encode(pngs)
        return img_data

    # This calls an invalidation routine from within
    def scroll_zoom(self, value):
        # We accept value from 0..100, and assume it has been set from the
        # scroll bar.  In that case, we undo the logic for calcualting
        # 'zoom_fac' from above.
        min_val = 200*self.pf.h.get_smallest_dx()
        unit = self.pf['unitary']
        width = (min_val**(value/100.0))/unit
        self.set_width(width)

    def image_recenter(self, img_x, img_y, img_size_x, img_size_y):
        dx = (self.xlim[1] - self.xlim[0]) / img_size_x
        dy = (self.ylim[1] - self.ylim[0]) / img_size_y
        new_x = img_x * dx + self.xlim[0]
        new_y = img_y * dy + self.ylim[0]
        print img_x, img_y, dx, dy, new_x, new_y
        self.set_center((new_x, new_y))

    @invalidate_data
    def set_current_field(self, field):
        self._current_field = field
        self._frb[field]
        if self.pf.field_info[field].take_log:
            self._field_transform[field] = log_transform
        else:
            self._field_transform[field] = linear_transform

class PlotMPL(object):
    """A base class for all yt plots made using matplotlib.

    """
    datalabel = None
    figure = None
    def __init__(self, field, size):
        self._plot_valid = True
        fsize, axrect, caxrect = self._get_best_layout(size)
        
        if np.any(np.array(axrect) < 0):
            self.figure = matplotlib.figure.Figure(figsize = size, 
                                                   frameon = True)
            self.axes = self.figure.add_axes((.07,.10,.8,.8))
            self.cax = self.figure.add_axes((.87,.10,.04,.8))
            mylog.warning('The axis ratio of the requested plot is very narrow.  '
                          'There is a good chance the plot will not look very good, '
                          'consider making the plot manually using FixedResolutionBuffer '
                          'and matplotlib.')
        else:
            self.figure = matplotlib.figure.Figure(figsize = fsize, 
                                                   frameon = True)
            self.axes = self.figure.add_axes(axrect)
            self.cax = self.figure.add_axes(caxrect)
            
    def save(self, name, mpl_kwargs, canvas = None):
        suffix = os.path.splitext(name)[1]
        
        if suffix == '':
            suffix = '.png'
            name = "%s%s" % (name, suffix)
        mylog.info("Saving plot %s", name)
        if suffix == ".png":
            canvas = FigureCanvasAgg(self.figure)
        elif suffix == ".pdf":
            canvas = FigureCanvasPdf(self.figure)
        elif suffix in (".eps", ".ps"):
            canvas = FigureCanvasPS(self.figure)
        else:
            mylog.warning("Unknown suffix %s, defaulting to Agg", suffix)
            canvas = FigureCanvasAgg(self.figure)


        canvas.print_figure(name,**mpl_kwargs)
        return name

    def _get_best_layout(self, size):
        aspect = 1.0*size[0]/size[1]

        # add room for a colorbar
        cbar_inches = 0.7
        newsize = [size[0] + cbar_inches, size[1]]
        
        # add buffers for text, and a bit of whitespace on top
        text_buffx = 1.0/(newsize[0])
        text_bottomy = 0.7/size[1]
        text_topy = 0.3/size[1]

        # calculate how much room the colorbar takes
        cbar_frac = cbar_inches/newsize[0] 
        
        # Calculate y fraction, then use to make x fraction.
        yfrac = 1.0-text_bottomy-text_topy
        ysize = yfrac*size[1]
        xsize = aspect*ysize
        xfrac = xsize/newsize[0]

        # Now make sure it all fits!
        xbig = xfrac + text_buffx + 2.0*cbar_frac
        ybig = yfrac + text_bottomy + text_topy

        if xbig > 1:
            xsize /= xbig
            ysize /= xbig
        if ybig > 1:
            xsize /= ybig
            ysize /= ybig
        xfrac = xsize/newsize[0]
        yfrac = ysize/newsize[1]

        axrect = (text_buffx, text_bottomy, xfrac, yfrac )
        caxrect = (text_buffx+xfrac, text_bottomy, cbar_frac/4., yfrac )
        return newsize, axrect, caxrect

    def _repr_png_(self):
        canvas = FigureCanvasAgg(self.figure)
        f = cStringIO.StringIO()
        canvas.print_figure(f)
        f.seek(0)
        return f.read()

class WindowPlotMPL(PlotMPL):
    def __init__(self, data, extent, field_transform, cmap, size, zlim):
        self.zmin, self.zmax = zlim
        PlotMPL.__init__(self, data, size)
        self.__init_image(data, extent, field_transform, cmap)

    def __init_image(self, data, extent, field_transform, cmap):
        if (field_transform.name == 'log10'):
            norm = matplotlib.colors.LogNorm()
        elif (field_transform.name == 'linear'):
            norm = matplotlib.colors.Normalize()
        self.image = self.axes.imshow(data, origin='lower', extent = extent,
                                      norm = norm, vmin = self.zmin, 
                                      vmax = self.zmax, cmap = cmap)
        self.image.axes.ticklabel_format(scilimits=(-4,3))
<|MERGE_RESOLUTION|>--- conflicted
+++ resolved
@@ -858,12 +858,8 @@
         if mpl_kwargs is None: mpl_kwargs = {}
         if name == None:
             name = str(self.pf)
-<<<<<<< HEAD
-        elif name.endswith('.png'):
-=======
         suffix = os.path.splitext(name)[1]
         if suffix != '':
->>>>>>> 57735f39
             for k, v in self.plots.iteritems():
                 names.append(v.save(name,mpl_kwargs))
             return names
