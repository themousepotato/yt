import sys
import types
from collections import defaultdict
from distutils.version import LooseVersion
from numbers import Number

import matplotlib
import matplotlib.pyplot as plt
import numpy as np
from mpl_toolkits.axes_grid1 import ImageGrid
from unyt.exceptions import UnitConversionError

from yt.data_objects.image_array import ImageArray
from yt.frontends.ytdata.data_structures import YTSpatialPlotDataset
from yt.funcs import (
    ensure_list,
    fix_axis,
    fix_unitary,
    issue_deprecation_warning,
    iterable,
    mylog,
    obj_length,
)
from yt.units.unit_object import Unit
from yt.units.unit_registry import UnitParseError
from yt.units.yt_array import YTArray, YTQuantity
from yt.utilities.exceptions import (
    YTCannotParseUnitDisplayName,
    YTDataTypeUnsupported,
    YTInvalidFieldType,
    YTPlotCallbackError,
    YTUnitNotRecognized,
)
from yt.utilities.math_utils import ortho_find
from yt.utilities.orientation import Orientation

from .base_plot_types import CallbackWrapper, ImagePlotMPL
from .fixed_resolution import (
    FixedResolutionBuffer,
    OffAxisProjectionFixedResolutionBuffer,
)
from .geo_plot_utils import get_mpl_transform
from .plot_container import (
    ImagePlotContainer,
    apply_callback,
    get_log_minorticks,
    get_symlog_minorticks,
    invalidate_data,
    invalidate_figure,
    invalidate_plot,
    linear_transform,
    log_transform,
    symlog_transform,
)
from .plot_modifications import callback_registry

MPL_VERSION = LooseVersion(matplotlib.__version__)

# Some magic for dealing with pyparsing being included or not
# included in matplotlib (not in gentoo, yes in everything else)
try:
    from matplotlib.pyparsing_py3 import ParseFatalException
except ImportError:
    from pyparsing import ParseFatalException


def get_window_parameters(axis, center, width, ds):
    width = ds.coordinates.sanitize_width(axis, width, None)
    center, display_center = ds.coordinates.sanitize_center(center, axis)
    xax = ds.coordinates.x_axis[axis]
    yax = ds.coordinates.y_axis[axis]
    bounds = (
        display_center[xax] - width[0] / 2,
        display_center[xax] + width[0] / 2,
        display_center[yax] - width[1] / 2,
        display_center[yax] + width[1] / 2,
    )
    return (bounds, center, display_center)


def get_oblique_window_parameters(normal, center, width, ds, depth=None):
    display_center, center = ds.coordinates.sanitize_center(center, 4)
    width = ds.coordinates.sanitize_width(normal, width, depth)

    if len(width) == 2:
        # Transforming to the cutting plane coordinate system
        center = (center - ds.domain_left_edge) / ds.domain_width - 0.5
        (normal, perp1, perp2) = ortho_find(normal)
        mat = np.transpose(np.column_stack((perp1, perp2, normal)))
        center = np.dot(mat, center)

    w = tuple(el.in_units("code_length") for el in width)
    bounds = tuple(((2 * (i % 2)) - 1) * w[i // 2] / 2 for i in range(len(w) * 2))

    return (bounds, center)


def get_axes_unit(width, ds):
    r"""
    Infers the axes unit names from the input width specification
    """
    if ds.no_cgs_equiv_length:
        return ("code_length",) * 2
    if iterable(width):
        if isinstance(width[1], str):
            axes_unit = (width[1], width[1])
        elif iterable(width[1]):
            axes_unit = (width[0][1], width[1][1])
        elif isinstance(width[0], YTArray):
            axes_unit = (str(width[0].units), str(width[1].units))
        else:
            axes_unit = None
    else:
        if isinstance(width, YTArray):
            axes_unit = (str(width.units), str(width.units))
        else:
            axes_unit = None
    return axes_unit


def validate_mesh_fields(data_source, fields):
    # this check doesn't make sense for ytdata plot datasets, which
    # load mesh data as a particle field but nonetheless can still
    # make plots with it
    if isinstance(data_source.ds, YTSpatialPlotDataset):
        return
    canonical_fields = data_source._determine_fields(fields)
    invalid_fields = []
    for field in canonical_fields:
        finfo = data_source.ds.field_info[field]
        if finfo.sampling_type == "particle":
            if not hasattr(data_source.ds, "_sph_ptypes"):
                pass
            elif finfo.is_sph_field:
                continue
            invalid_fields.append(field)

    if len(invalid_fields) > 0:
        raise YTInvalidFieldType(invalid_fields)


class PlotWindow(ImagePlotContainer):
    r"""
    A plotting mechanism based around the concept of a window into a
    data source. It can have arbitrary fields, each of which will be
    centered on the same viewpoint, but will have individual zlimits.

    The data and plot are updated separately, and each can be
    invalidated as the object is modified.

    Data is handled by a FixedResolutionBuffer object.

    Parameters
    ----------

<<<<<<< HEAD
    data_source : :class:`yt.data_objects.selection_objects.base_objects.YTSelectionContainer2D`
=======
    data_source :
        :class:`yt.data_objects.selection_data_containers.YTSelectionContainer2D`
>>>>>>> bf48b6ee
        This is the source to be pixelized, which can be a projection,
        slice, or a cutting plane.
    bounds : sequence of floats
        Bounds are the min and max in the image plane that we want our
        image to cover.  It's in the order of (xmin, xmax, ymin, ymax),
        where the coordinates are all in the appropriate code units.
    buff_size : sequence of ints
        The size of the image to generate.
    antialias : boolean
        This can be true or false.  It determines whether or not sub-pixel
        rendering is used during data deposition.
    window_size : float
        The size of the window on the longest axis (in units of inches),
        including the margins but not the colorbar.
    right_handed : boolean
        Whether the implicit east vector for the image generated is set to make a right
        handed coordinate system with a north vector and the normal vector, the
        direction of the 'window' into the data.

    """

    def __init__(
        self,
        data_source,
        bounds,
        buff_size=(800, 800),
        antialias=True,
        periodic=True,
        origin="center-window",
        oblique=False,
        right_handed=True,
        window_size=8.0,
        fields=None,
        fontsize=18,
        aspect=None,
        setup=False,
    ):
        self.center = None
        self._periodic = periodic
        self.oblique = oblique
        self._right_handed = right_handed
        self._equivalencies = defaultdict(lambda: (None, {}))
        self.buff_size = buff_size
        self.antialias = antialias
        self._axes_unit_names = None
        self._transform = None
        self._projection = None

        self.aspect = aspect
        skip = list(FixedResolutionBuffer._exclude_fields) + data_source._key_fields
        if fields is None:
            fields = []
        else:
            fields = ensure_list(fields)
        self.override_fields = list(set(fields).intersection(set(skip)))
        self.fields = [f for f in fields if f not in skip]
        super(PlotWindow, self).__init__(data_source, window_size, fontsize)

        self._set_window(bounds)  # this automatically updates the data and plot
        self.origin = origin
        if self.data_source.center is not None and not oblique:
            ax = self.data_source.axis
            xax = self.ds.coordinates.x_axis[ax]
            yax = self.ds.coordinates.y_axis[ax]
            center, display_center = self.ds.coordinates.sanitize_center(
                self.data_source.center, ax
            )
            center = [display_center[xax], display_center[yax]]
            self.set_center(center)

            axname = self.ds.coordinates.axis_name[ax]
            transform = self.ds.coordinates.data_transform[axname]
            projection = self.ds.coordinates.data_projection[axname]
            self._projection = get_mpl_transform(projection)
            self._transform = get_mpl_transform(transform)

        for field in self.data_source._determine_fields(self.fields):
            finfo = self.data_source.ds._get_field_info(*field)
            if finfo.take_log:
                self._field_transform[field] = log_transform
            else:
                self._field_transform[field] = linear_transform
        self.setup_callbacks()
        self._setup_plots()

    def __iter__(self):
        for ds in self.ts:
            mylog.warning("Switching to %s", ds)
            self._switch_ds(ds)
            yield self

    def piter(self, *args, **kwargs):
        for ds in self.ts.piter(*args, **kwargs):
            self._switch_ds(ds)
            yield self

    _frb = None

    def frb():
        doc = "The frb property."

        def fget(self):
            if self._frb is None or not self._data_valid:
                self._recreate_frb()
            return self._frb

        def fset(self, value):
            self._frb = value
            self._data_valid = True

        def fdel(self):
            del self._frb
            self._frb = None
            self._data_valid = False

        return locals()

    frb = property(**frb())

    def _recreate_frb(self):
        old_fields = None
        # If we are regenerating an frb, we want to know what fields we had before
        if self._frb is not None:
            old_fields = list(self._frb.keys())
            old_units = [str(self._frb[of].units) for of in old_fields]

        # Set the bounds
        if hasattr(self, "zlim"):
            bounds = self.xlim + self.ylim + self.zlim
        else:
            bounds = self.xlim + self.ylim

        # Generate the FRB
        self.frb = self._frb_generator(
            self.data_source,
            bounds,
            self.buff_size,
            self.antialias,
            periodic=self._periodic,
        )

        # At this point the frb has the valid bounds, size, aliasing, etc.
        if old_fields is None:
            self._frb._get_data_source_fields()
        else:
            # Restore the old fields
            for key, unit in zip(old_fields, old_units):
                self._frb[key]
                equiv = self._equivalencies[key]
                if equiv[0] is None:
                    self._frb[key].convert_to_units(unit)
                else:
                    self.frb.set_unit(key, unit, equiv[0], equiv[1])

        # Restore the override fields
        for key in self.override_fields:
            self._frb[key]

    @property
    def width(self):
        Wx = self.xlim[1] - self.xlim[0]
        Wy = self.ylim[1] - self.ylim[0]
        return (Wx, Wy)

    @property
    def bounds(self):
        return self.xlim + self.ylim

    @invalidate_data
    def zoom(self, factor):
        r"""This zooms the window by *factor* > 0.
        - zoom out with *factor* < 1
        - zoom in with *factor* > 1

        Parameters
        ----------
        factor : float
            multiplier for the current width

        """
        if factor <= 0:
            raise ValueError("Only positive zooming factors are meaningful.")
        Wx, Wy = self.width
        centerx = self.xlim[0] + Wx * 0.5
        centery = self.ylim[0] + Wy * 0.5
        nWx, nWy = Wx / factor, Wy / factor
        self.xlim = (centerx - nWx * 0.5, centerx + nWx * 0.5)
        self.ylim = (centery - nWy * 0.5, centery + nWy * 0.5)
        return self

    @invalidate_data
    def pan(self, deltas):
        r"""Pan the image by specifying absolute code unit coordinate deltas.

        Parameters
        ----------
        deltas : Two-element sequence of floats, quantities, or (float, unit)
                 tuples.

            (delta_x, delta_y).  If a unit is not supplied the unit is assumed
            to be code_length.

        """
        if len(deltas) != 2:
            raise RuntimeError(
                f"The pan function accepts a two-element sequence.\nReceived {deltas}."
            )
        if isinstance(deltas[0], Number) and isinstance(deltas[1], Number):
            deltas = (
                self.ds.quan(deltas[0], "code_length"),
                self.ds.quan(deltas[1], "code_length"),
            )
        elif isinstance(deltas[0], tuple) and isinstance(deltas[1], tuple):
            deltas = (
                self.ds.quan(deltas[0][0], deltas[0][1]),
                self.ds.quan(deltas[1][0], deltas[1][1]),
            )
        elif isinstance(deltas[0], YTQuantity) and isinstance(deltas[1], YTQuantity):
            pass
        else:
            raise RuntimeError(
                "The arguments of the pan function must be a sequence of floats,\n"
                "quantities, or (float, unit) tuples. Received %s." % (deltas,)
            )
        self.xlim = (self.xlim[0] + deltas[0], self.xlim[1] + deltas[0])
        self.ylim = (self.ylim[0] + deltas[1], self.ylim[1] + deltas[1])
        return self

    @invalidate_data
    def pan_rel(self, deltas):
        r"""Pan the image by specifying relative deltas, to the FOV.

        Parameters
        ----------
        deltas : sequence of floats
            (delta_x, delta_y) in *relative* code unit coordinates

        """
        Wx, Wy = self.width
        self.xlim = (self.xlim[0] + Wx * deltas[0], self.xlim[1] + Wx * deltas[0])
        self.ylim = (self.ylim[0] + Wy * deltas[1], self.ylim[1] + Wy * deltas[1])
        return self

    @invalidate_plot
    def set_unit(self, field, new_unit, equivalency=None, equivalency_kwargs=None):
        """Sets a new unit for the requested field

        parameters
        ----------
        field : string or field tuple
           The name of the field that is to be changed.

        new_unit : string or Unit object
           The name of the new unit.

        equivalency : string, optional
           If set, the equivalency to use to convert the current units to
           the new requested unit. If None, the unit conversion will be done
           without an equivalency

        equivalency_kwargs : string, optional
           Keyword arguments to be passed to the equivalency. Only used if
           ``equivalency`` is set.
        """
        if equivalency_kwargs is None:
            equivalency_kwargs = {}
        field = self.data_source._determine_fields(field)[0]
        field = ensure_list(field)
        new_unit = ensure_list(new_unit)
        if len(field) > 1 and len(new_unit) != len(field):
            raise RuntimeError(
                f"Field list {field} and unit list {new_unit} are incompatible"
            )
        for f, u in zip(field, new_unit):
            self.frb.set_unit(f, u, equivalency, equivalency_kwargs)
            self._equivalencies[f] = (equivalency, equivalency_kwargs)
        return self

    @invalidate_plot
    def set_origin(self, origin):
        """Set the plot origin.

        Parameters
        ----------
        origin : string or length 1, 2, or 3 sequence.
           The location of the origin of the plot coordinate system. This
           is typically represented by a '-' separated string or a tuple of
           strings. In the first index the y-location is given by 'lower',
           'upper', or 'center'. The second index is the x-location, given as
           'left', 'right', or 'center'. Finally, whether the origin is
           applied in 'domain' space, plot 'window' space or 'native'
           simulation coordinate system is given. For example, both
           'upper-right-domain' and ['upper', 'right', 'domain'] place the
           origin in the upper right hand corner of domain space. If x or y
           are not given, a value is inferred. For instance, 'left-domain'
           corresponds to the lower-left hand corner of the simulation domain,
           'center-domain' corresponds to the center of the simulation domain,
           or 'center-window' for the center of the plot window. In the event
           that none of these options place the origin in a desired location,
           a sequence of tuples and a string specifying the
           coordinate space can be given. If plain numeric types are input,
           units of `code_length` are assumed. Further examples:

        ===============================================  ===============================
        format                                           example
        ===============================================  ===============================
        '{space}'                                        'domain'
        '{xloc}-{space}'                                 'left-window'
        '{yloc}-{space}'                                 'upper-domain'
        '{yloc}-{xloc}-{space}'                          'lower-right-window'
        ('{space}',)                                     ('window',)
        ('{xloc}', '{space}')                            ('right', 'domain')
        ('{yloc}', '{space}')                            ('lower', 'window')
        ('{yloc}', '{xloc}', '{space}')                  ('lower', 'right', 'window')
        ((yloc, '{unit}'), (xloc, '{unit}'), '{space}')  ((0, 'm'), (.4, 'm'), 'window')
        (xloc, yloc, '{space}')                          (0.23, 0.5, 'domain')
        ===============================================  ===============================
        """
        self.origin = origin
        return self

    @invalidate_plot
    @invalidate_figure
    def set_mpl_projection(self, mpl_proj):
        r"""
        Set the matplotlib projection type with a cartopy transform function

        Given a string or a tuple argument, this will project the data onto
        the plot axes with the chosen transform function.

        Assumes that the underlying data has a PlateCarree transform type.

        To annotate the plot with coastlines or other annotations,
        `_setup_plots()` will need to be called after this function
        to make the axes available for annotation.

        Parameters
        ----------

        mpl_proj : string or tuple
           if passed as a string, mpl_proj is the specified projection type,
           if passed as a tuple, then tuple will take the form of
           ``("ProjectionType", (args))`` or ``("ProjectionType", (args), {kwargs})``
           Valid projection type options include:
           'PlateCarree', 'LambertConformal', 'LabmbertCylindrical',
           'Mercator', 'Miller', 'Mollweide', 'Orthographic',
           'Robinson', 'Stereographic', 'TransverseMercator',
           'InterruptedGoodeHomolosine', 'RotatedPole', 'OGSB',
           'EuroPP', 'Geostationary', 'Gnomonic', 'NorthPolarStereo',
           'OSNI', 'SouthPolarStereo', 'AlbersEqualArea',
           'AzimuthalEquidistant', 'Sinusoidal', 'UTM',
           'NearsidePerspective', 'LambertAzimuthalEqualArea'

        Examples
        --------

        This will create a Mollweide projection using Mollweide default values
        and annotate it with coastlines

        >>> import yt
        >>> ds = yt.load("")
        >>> p = yt.SlicePlot(ds, "altitude", "AIRDENS")
        >>> p.set_mpl_projection('AIRDENS', 'Mollweide')
        >>> p._setup_plots()
        >>> p.plots['AIRDENS'].axes.coastlines()
        >>> p.show()

        This will move the PlateCarree central longitude to 90 degrees and
        annotate with coastlines.

        >>> import yt
        >>> ds = yt.load("")
        >>> p = yt.SlicePlot(ds, "altitude", "AIRDENS")
        >>> p.set_mpl_projection('AIRDENS', ('PlateCarree', () ,
        ...                      {central_longitude=90, globe=None} ))
        >>> p._setup_plots()
        >>> p.plots['AIRDENS'].axes.set_global()
        >>> p.plots['AIRDENS'].axes.coastlines()
        >>> p.show()


        This will create a RoatatedPole projection with the unrotated pole
        position at 37.5 degrees latitude and 177.5 degrees longitude by
        passing them in as args.


        >>> import yt
        >>> ds = yt.load("")
        >>> p = yt.SlicePlot(ds, "altitude", "AIRDENS")
        >>> p.set_mpl_projection(('RotatedPole', (177.5, 37.5))
        >>> p._setup_plots()
        >>> p.plots['AIRDENS'].axes.set_global()
        >>> p.plots['AIRDENS'].axes.coastlines()
        >>> p.show()

        This will create a RoatatedPole projection with the unrotated pole
        position at 37.5 degrees latitude and 177.5 degrees longitude by
        passing them in as kwargs.

        >>> import yt
        >>> ds = yt.load("")
        >>> p = yt.SlicePlot(ds, "altitude", "AIRDENS")
        >>> p.set_mpl_projection(('RotatedPole', (), {'pole_latitude':37.5,
        ...                       'pole_longitude':177.5}))
        >>> p._setup_plots()
        >>> p.plots['AIRDENS'].axes.set_global()
        >>> p.plots['AIRDENS'].axes.coastlines()
        >>> p.show()

        """

        self._projection = get_mpl_transform(mpl_proj)
        axname = self.ds.coordinates.axis_name[self.data_source.axis]
        transform = self.ds.coordinates.data_transform[axname]
        self._transform = get_mpl_transform(transform)
        return self

    @invalidate_data
    def _set_window(self, bounds):
        """Set the bounds of the plot window.
        This is normally only called internally, see set_width.


        Parameters
        ----------

        bounds : a four element sequence of floats
            The x and y bounds, in the format (x0, x1, y0, y1)

        """
        if self.center is not None:
            dx = bounds[1] - bounds[0]
            dy = bounds[3] - bounds[2]
            self.xlim = (self.center[0] - dx / 2.0, self.center[0] + dx / 2.0)
            self.ylim = (self.center[1] - dy / 2.0, self.center[1] + dy / 2.0)
        else:
            self.xlim = tuple(bounds[0:2])
            self.ylim = tuple(bounds[2:4])
            if len(bounds) == 6:
                self.zlim = tuple(bounds[4:6])
        mylog.info("xlim = %f %f", self.xlim[0], self.xlim[1])
        mylog.info("ylim = %f %f", self.ylim[0], self.ylim[1])
        if hasattr(self, "zlim"):
            mylog.info("zlim = %f %f", self.zlim[0], self.zlim[1])

    @invalidate_data
    def set_width(self, width, unit=None):
        """set the width of the plot window

        parameters
        ----------
        width : float, array of floats, (float, unit) tuple, or tuple of
                (float, unit) tuples.

             Width can have four different formats to support windows with
             variable x and y widths.  They are:

             ==================================     =======================
             format                                 example
             ==================================     =======================
             (float, string)                        (10,'kpc')
             ((float, string), (float, string))     ((10,'kpc'),(15,'kpc'))
             float                                  0.2
             (float, float)                         (0.2, 0.3)
             ==================================     =======================

             For example, (10, 'kpc') requests a plot window that is 10
             kiloparsecs wide in the x and y directions,
             ((10,'kpc'),(15,'kpc')) requests a window that is 10 kiloparsecs
             wide along the x axis and 15 kiloparsecs wide along the y axis.
             In the other two examples, code units are assumed, for example
             (0.2, 0.3) requests a plot that has an x width of 0.2 and a y
             width of 0.3 in code units.  If units are provided the resulting
             plot axis labels will use the supplied units.
        unit : str
             the unit the width has been specified in. If width is a tuple, this
             argument is ignored. Defaults to code units.
        """
        if isinstance(width, Number):
            if unit is None:
                width = (width, "code_length")
            else:
                width = (width, fix_unitary(unit))

        axes_unit = get_axes_unit(width, self.ds)

        width = self.ds.coordinates.sanitize_width(self.frb.axis, width, None)

        centerx = (self.xlim[1] + self.xlim[0]) / 2.0
        centery = (self.ylim[1] + self.ylim[0]) / 2.0

        self.xlim = (centerx - width[0] / 2, centerx + width[0] / 2)
        self.ylim = (centery - width[1] / 2, centery + width[1] / 2)

        if hasattr(self, "zlim"):
            centerz = (self.zlim[1] + self.zlim[0]) / 2.0
            mw = self.ds.arr(width).max()
            self.zlim = (centerz - mw / 2.0, centerz + mw / 2.0)

        self.set_axes_unit(axes_unit)

        return self

    @invalidate_data
    def set_center(self, new_center, unit="code_length"):
        """Sets a new center for the plot window

        parameters
        ----------
        new_center : two element sequence of floats
            The coordinates of the new center of the image in the
            coordinate system defined by the plot axes. If the unit
            keyword is not specified, the coordinates are assumed to
            be in code units.

        unit : string
            The name of the unit new_center is given in.  If new_center is a
            YTArray or tuple of YTQuantities, this keyword is ignored.

        """
        error = RuntimeError(
            "\n"
            "new_center must be a two-element list or tuple of floats \n"
            "corresponding to a coordinate in the plot relative to \n"
            "the plot coordinate system.\n"
        )
        if new_center is None:
            self.center = None
        elif iterable(new_center):
            if len(new_center) != 2:
                raise error
            for el in new_center:
                if not isinstance(el, Number) and not isinstance(el, YTQuantity):
                    raise error
            if isinstance(new_center[0], Number):
                new_center = [self.ds.quan(c, unit) for c in new_center]
            self.center = new_center
        else:
            raise error
        self._set_window(self.bounds)
        return self

    @invalidate_data
    def set_antialias(self, aa):
        """Turn antialiasing on or off.

        parameters
        ----------
        aa : boolean
        """
        self.antialias = aa

    @invalidate_data
    def set_buff_size(self, size):
        """Sets a new buffer size for the fixed resolution buffer

        parameters
        ----------
        size : int or two element sequence of ints
            The number of data elements in the buffer on the x and y axes.
            If a scalar is provided,  then the buffer is assumed to be square.
        """
        if iterable(size):
            self.buff_size = size
        else:
            self.buff_size = (size, size)
        return self

    def set_window_size(self, size):
        """This calls set_figure_size to adjust the size of the plot window.

        This is equivalent to set_figure_size but it still available to maintain
        backwards compatibility.
        """
        self.set_figure_size(size)
        return self

    @invalidate_plot
    def set_axes_unit(self, unit_name):
        r"""Set the unit for display on the x and y axes of the image.

        Parameters
        ----------
        unit_name : string or two element tuple of strings
            A unit, available for conversion in the dataset, that the
            image extents will be displayed in.  If set to None, any previous
            units will be reset.  If the unit is None, the default is chosen.
            If unit_name is '1', 'u', or 'unitary', it will not display the
            units, and only show the axes name. If unit_name is a tuple, the
            first element is assumed to be the unit for the x axis and the
            second element the unit for the y axis.

        Raises
        ------
        YTUnitNotRecognized
            If the unit is not known, this will be raised.

        Examples
        --------

        >>> from yt import load
        >>> ds = load("IsolatedGalaxy/galaxy0030/galaxy0030")
        >>> p = ProjectionPlot(ds, "y", "Density")
        >>> p.set_axes_unit("kpc")

        """
        # blind except because it could be in conversion_factors or units
        if unit_name is not None:
            if isinstance(unit_name, str):
                unit_name = (unit_name, unit_name)
            for un in unit_name:
                try:
                    self.ds.length_unit.in_units(un)
                except (UnitConversionError, UnitParseError):
                    raise YTUnitNotRecognized(un)
        self._axes_unit_names = unit_name
        return self

    @invalidate_plot
    def toggle_right_handed(self):
        self._right_handed = not self._right_handed

    def to_fits_data(self, fields=None, other_keys=None, length_unit=None, **kwargs):
        r"""Export the fields in this PlotWindow instance
        to a FITSImageData instance.

        This will export a set of FITS images of either the fields specified
        or all the fields already in the object.

        Parameters
        ----------
        fields : list of strings
            These fields will be pixelized and output. If "None", the keys of
            the FRB will be used.
        other_keys : dictionary, optional
            A set of header keys and values to write into the FITS header.
        length_unit : string, optional
            the length units that the coordinates are written in. The default
            is to use the default length unit of the dataset.
        """
        return self.frb.to_fits_data(
            fields=fields, other_keys=other_keys, length_unit=length_unit, **kwargs
        )


class PWViewerMPL(PlotWindow):
    """Viewer using matplotlib as a backend via the WindowPlotMPL.

    """

    _current_field = None
    _frb_generator = None
    _plot_type = None
    _data_valid = False

    def __init__(self, *args, **kwargs):
        if self._frb_generator is None:
            self._frb_generator = kwargs.pop("frb_generator")
        if self._plot_type is None:
            self._plot_type = kwargs.pop("plot_type")
        self._splat_color = kwargs.pop("splat_color", None)
        PlotWindow.__init__(self, *args, **kwargs)

    def _setup_origin(self):
        origin = self.origin
        axis_index = self.data_source.axis
        xc = None
        yc = None

        if isinstance(origin, str):
            origin = tuple(origin.split("-"))[:3]
        if 1 == len(origin):
            origin = ("lower", "left") + origin
        elif 2 == len(origin) and origin[0] in set(["left", "right", "center"]):
            o0map = {"left": "lower", "right": "upper", "center": "center"}
            origin = (o0map[origin[0]],) + origin
        elif 2 == len(origin) and origin[0] in set(["lower", "upper", "center"]):
            origin = (origin[0], "center", origin[-1])
        elif 3 == len(origin) and isinstance(origin[0], (int, float)):
            xc = self.ds.quan(origin[0], "code_length")
            yc = self.ds.quan(origin[1], "code_length")
        elif 3 == len(origin) and isinstance(origin[0], tuple):
            xc = self.ds.quan(origin[0][0], origin[0][1])
            yc = self.ds.quan(origin[1][0], origin[0][1])

        assert origin[-1] in ["window", "domain", "native"]

        if origin[2] == "window":
            xllim, xrlim = self.xlim
            yllim, yrlim = self.ylim
        elif origin[2] == "domain":
            xax = self.ds.coordinates.x_axis[axis_index]
            yax = self.ds.coordinates.y_axis[axis_index]
            xllim = self.ds.domain_left_edge[xax]
            xrlim = self.ds.domain_right_edge[xax]
            yllim = self.ds.domain_left_edge[yax]
            yrlim = self.ds.domain_right_edge[yax]
        elif origin[2] == "native":
            return (self.ds.quan(0.0, "code_length"), self.ds.quan(0.0, "code_length"))
        else:
            mylog.warning("origin = %s", origin)
            msg = (
                'origin keyword "{0}" not recognized, must declare "domain" '
                'or "center" as the last term in origin.'
            ).format(self.origin)
            raise RuntimeError(msg)
        if xc is None and yc is None:
            if origin[0] == "lower":
                yc = yllim
            elif origin[0] == "upper":
                yc = yrlim
            elif origin[0] == "center":
                yc = (yllim + yrlim) / 2.0
            else:
                mylog.warning("origin = %s", origin)
                msg = (
                    'origin keyword "{0}" not recognized, must declare "lower" '
                    '"upper" or "center" as the first term in origin.'
                )
                msg = msg.format(self.origin)
                raise RuntimeError(msg)

            if origin[1] == "left":
                xc = xllim
            elif origin[1] == "right":
                xc = xrlim
            elif origin[1] == "center":
                xc = (xllim + xrlim) / 2.0
            else:
                mylog.warning("origin = %s", origin)
                msg = (
                    'origin keyword "{0}" not recognized, must declare "left" '
                    '"right" or "center" as the second term in origin.'
                )
                msg = msg.format(self.origin)
                raise RuntimeError(msg)

        x_in_bounds = xc >= xllim and xc <= xrlim
        y_in_bounds = yc >= yllim and yc <= yrlim

        if not x_in_bounds and not y_in_bounds:
            msg = (
                "origin inputs not in bounds of specified coordinate sytem" + "domain."
            )
            msg = msg.format(self.origin)
            raise RuntimeError(msg)

        return xc, yc

    def _setup_plots(self):
        from matplotlib.mathtext import MathTextParser

        if self._plot_valid:
            return
        if not self._data_valid:
            self._recreate_frb()
            self._data_valid = True
        self._colorbar_valid = True
        for f in list(set(self.data_source._determine_fields(self.fields))):
            axis_index = self.data_source.axis

            xc, yc = self._setup_origin()
            if self.ds.unit_system.name.startswith("us") or self.ds.no_cgs_equiv_length:
                # this should happen only if the dataset was initialized with
                # argument unit_system="code" or if it's set to have no CGS
                # equivalent.  This only needs to happen here in the specific
                # case that we're doing a computationally intense operation
                # like using cartopy, but it prevents crashes in that case.
                (unit_x, unit_y) = ("code_length", "code_length")
            elif self._axes_unit_names is None:
                unit = self.ds.get_smallest_appropriate_unit(
                    self.xlim[1] - self.xlim[0]
                )
                (unit_x, unit_y) = (unit, unit)
            else:
                (unit_x, unit_y) = self._axes_unit_names

            # For some plots we may set aspect by hand, such as for spectral cube data.
            # This will likely be replaced at some point by the coordinate handler
            # setting plot aspect.
            if self.aspect is None:
                self.aspect = float(
                    (self.ds.quan(1.0, unit_y) / self.ds.quan(1.0, unit_x)).in_cgs()
                )
            extentx = [(self.xlim[i] - xc).in_units(unit_x) for i in (0, 1)]
            extenty = [(self.ylim[i] - yc).in_units(unit_y) for i in (0, 1)]

            extent = extentx + extenty

            if f in self.plots.keys():
                zlim = (self.plots[f].zmin, self.plots[f].zmax)
            else:
                zlim = (None, None)

            image = self.frb[f]
            if self._field_transform[f] == log_transform:
                msg = None
                use_symlog = False
                if zlim != (None, None):
                    pass
                elif np.nanmax(image) == np.nanmin(image):
                    msg = (
                        "Plot image for field %s has zero dynamic "
                        "range. Min = Max = %f." % (f, np.nanmax(image))
                    )
                elif np.nanmax(image) <= 0:
                    msg = (
                        "Plot image for field %s has no positive "
                        "values.  Max = %f." % (f, np.nanmax(image))
                    )
                elif not np.any(np.isfinite(image)):
                    msg = f"Plot image for field {f} is filled with NaNs."
                elif np.nanmax(image) > 0.0 and np.nanmin(image) < 0:
                    msg = (
                        "Plot image for field %s has both positive "
                        "and negative values. Min = %f, Max = %f."
                        % (f, np.nanmin(image), np.nanmax(image))
                    )
                    use_symlog = True
                if msg is not None:
                    mylog.warning(msg)
                    if use_symlog:
                        mylog.warning(
                            "Switching to symlog colorbar scaling "
                            "unless linear scaling is specified later"
                        )
                        self._field_transform[f] = symlog_transform
                        self._field_transform[f].func = None
                    else:
                        mylog.warning("Switching to linear colorbar scaling.")
                        self._field_transform[f] = linear_transform

            font_size = self._font_properties.get_size()

            fig = None
            axes = None
            cax = None
            draw_colorbar = True
            draw_axes = True
            draw_frame = draw_axes
            if f in self.plots:
                draw_colorbar = self.plots[f]._draw_colorbar
                draw_axes = self.plots[f]._draw_axes
                draw_frame = self.plots[f]._draw_frame
                if self.plots[f].figure is not None:
                    fig = self.plots[f].figure
                    axes = self.plots[f].axes
                    cax = self.plots[f].cax

            # This is for splatting particle positions with a single
            # color instead of a colormap
            if self._splat_color is not None:
                # make image a rgba array, using the splat color
                greyscale_image = self.frb[f]
                ia = np.zeros((greyscale_image.shape[0], greyscale_image.shape[1], 4))
                ia[:, :, 3] = 0.0  # set alpha to 0.0
                locs = greyscale_image > 0.0
                to_rgba = matplotlib.colors.colorConverter.to_rgba
                color_tuple = to_rgba(self._splat_color)
                ia[locs] = color_tuple
                ia = ImageArray(ia)
            else:
                ia = image
            self.plots[f] = WindowPlotMPL(
                ia,
                self._field_transform[f].name,
                self._field_transform[f].func,
                self._colormaps[f],
                extent,
                zlim,
                self.figure_size,
                font_size,
                self.aspect,
                fig,
                axes,
                cax,
                self._projection,
                self._transform,
            )

            if not self._right_handed:
                ax = self.plots[f].axes
                ax.invert_xaxis()

            axes_unit_labels = self._get_axes_unit_labels(unit_x, unit_y)

            if self.oblique:
                labels = [
                    r"$\rm{Image\ x" + axes_unit_labels[0] + "}$",
                    r"$\rm{Image\ y" + axes_unit_labels[1] + "}$",
                ]
            else:
                coordinates = self.ds.coordinates
                axis_names = coordinates.image_axis_name[axis_index]
                xax = coordinates.x_axis[axis_index]
                yax = coordinates.y_axis[axis_index]

                if hasattr(coordinates, "axis_default_unit_name"):
                    axes_unit_labels = [
                        coordinates.axis_default_unit_name[xax],
                        coordinates.axis_default_unit_name[yax],
                    ]
                labels = [
                    r"$\rm{" + axis_names[0] + axes_unit_labels[0] + r"}$",
                    r"$\rm{" + axis_names[1] + axes_unit_labels[1] + r"}$",
                ]

                if hasattr(coordinates, "axis_field"):
                    if xax in coordinates.axis_field:
                        xmin, xmax = coordinates.axis_field[xax](
                            0, self.xlim, self.ylim
                        )
                    else:
                        xmin, xmax = [float(x) for x in extentx]
                    if yax in coordinates.axis_field:
                        ymin, ymax = coordinates.axis_field[yax](
                            1, self.xlim, self.ylim
                        )
                    else:
                        ymin, ymax = [float(y) for y in extenty]
                    self.plots[f].image.set_extent((xmin, xmax, ymin, ymax))
                    self.plots[f].axes.set_aspect("auto")

            x_label, y_label, colorbar_label = self._get_axes_labels(f)

            if x_label is not None:
                labels[0] = x_label
            if y_label is not None:
                labels[1] = y_label

            self.plots[f].axes.set_xlabel(labels[0])
            self.plots[f].axes.set_ylabel(labels[1])

            color = self._background_color[f]

            if LooseVersion(matplotlib.__version__) < LooseVersion("2.0.0"):
                self.plots[f].axes.set_axis_bgcolor(color)
            else:
                self.plots[f].axes.set_facecolor(color)

            # Determine the units of the data
            units = Unit(self.frb[f].units, registry=self.ds.unit_registry)
            units = units.latex_representation()

            if colorbar_label is None:
                colorbar_label = image.info["label"]
                if hasattr(self, "projected"):
                    colorbar_label = "$\\rm{Projected }$ %s" % colorbar_label
                if units is None or units == "":
                    pass
                else:
                    colorbar_label += r"$\ \ \left(" + units + r"\right)$"

            parser = MathTextParser("Agg")
            try:
                parser.parse(colorbar_label)
            except ParseFatalException as err:
                raise YTCannotParseUnitDisplayName(f, colorbar_label, str(err))

            self.plots[f].cb.set_label(colorbar_label)

            # x-y axes minorticks
            if f not in self._minorticks:
                self._minorticks[f] = True
            if self._minorticks[f]:
                self.plots[f].axes.minorticks_on()
            else:
                self.plots[f].axes.minorticks_off()

            # colorbar minorticks
            if f not in self._cbar_minorticks:
                self._cbar_minorticks[f] = True

            if self._cbar_minorticks[f]:
                vmin = np.float64(self.plots[f].cb.norm.vmin)
                vmax = np.float64(self.plots[f].cb.norm.vmax)

                if self._field_transform[f] == linear_transform:
                    self.plots[f].cax.minorticks_on()

                elif self._field_transform[f] == symlog_transform:
                    flinthresh = 10 ** np.floor(
                        np.log10(self.plots[f].cb.norm.linthresh)
                    )
                    mticks = self.plots[f].image.norm(
                        get_symlog_minorticks(flinthresh, vmin, vmax)
                    )
                    self.plots[f].cax.yaxis.set_ticks(mticks, minor=True)

                elif self._field_transform[f] == log_transform:
                    if MPL_VERSION >= LooseVersion("3.0.0"):
                        self.plots[f].cax.minorticks_on()
                        self.plots[f].cax.xaxis.set_visible(False)
                    else:
                        mticks = self.plots[f].image.norm(
                            get_log_minorticks(vmin, vmax)
                        )
                        self.plots[f].cax.yaxis.set_ticks(mticks, minor=True)

                else:
                    mylog.error(
                        "Unable to draw cbar minorticks for field "
                        "%s with transform %s ",
                        f,
                        self._field_transform[f],
                    )
                    self._cbar_minorticks[f] = False

            if not self._cbar_minorticks[f]:
                self.plots[f].cax.minorticks_off()

            if not draw_axes:
                self.plots[f]._toggle_axes(draw_axes, draw_frame)

            if not draw_colorbar:
                self.plots[f]._toggle_colorbar(draw_colorbar)

        self._set_font_properties()
        self.run_callbacks()
        self._plot_valid = True

    def setup_callbacks(self):
        for key in callback_registry:
            ignored = ["PlotCallback"]
            if self._plot_type.startswith("OffAxis"):
                ignored += [
                    "ParticleCallback",
                    "ClumpContourCallback",
                    "GridBoundaryCallback",
                ]
            if self._plot_type == "OffAxisProjection":
                ignored += [
                    "VelocityCallback",
                    "MagFieldCallback",
                    "QuiverCallback",
                    "CuttingQuiverCallback",
                    "StreamlineCallback",
                ]
            if self._plot_type == "Particle":
                ignored += [
                    "HopCirclesCallback",
                    "HopParticleCallback",
                    "ClumpContourCallback",
                    "GridBoundaryCallback",
                    "VelocityCallback",
                    "MagFieldCallback",
                    "QuiverCallback",
                    "CuttingQuiverCallback",
                    "StreamlineCallback",
                    "ContourCallback",
                ]
            if key in ignored:
                continue
            cbname = callback_registry[key]._type_name
            CallbackMaker = callback_registry[key]
            callback = invalidate_plot(apply_callback(CallbackMaker))
            callback.__doc__ = CallbackMaker.__doc__
            self.__dict__["annotate_" + cbname] = types.MethodType(callback, self)

    def annotate_clear(self, index=None):
        """
        Clear callbacks from the plot.  If index is not set, clear all
        callbacks.  If index is set, clear that index (ie 0 is the first one
        created, 1 is the 2nd one created, -1 is the last one created, etc.)

        .. note::

            Deprecated in favor of `clear_annotations`.

        See Also
        --------
        :py:meth:`yt.visualization.plot_window.PWViewerMPL.clear_annotations`
        """
        issue_deprecation_warning(
            '"annotate_clear" has been deprecated'
            ' in favor of "clear_annotations". Using "clear_annotations".'
        )
        self.clear_annotations(index=index)

    @invalidate_plot
    def clear_annotations(self, index=None):
        """
        Clear callbacks from the plot.  If index is not set, clear all
        callbacks.  If index is set, clear that index (ie 0 is the first one
        created, 1 is the 2nd one created, -1 is the last one created, etc.)
        """
        if index is None:
            self._callbacks = []
        else:
            del self._callbacks[index]
        self.setup_callbacks()
        return self

    def list_annotations(self):
        """
        List the current callbacks for the plot, along with their index.  This
        index can be used with annotate_clear to remove a callback from the
        current plot.
        """
        for i, cb in enumerate(self._callbacks):
            print(i, cb)

    def run_callbacks(self):
        for f in self.fields:
            keys = self.frb.keys()
            for name, (args, kwargs) in self._callbacks:
                cbw = CallbackWrapper(
                    self,
                    self.plots[f],
                    self.frb,
                    f,
                    self._font_properties,
                    self._font_color,
                )
                CallbackMaker = callback_registry[name]
                callback = CallbackMaker(*args[1:], **kwargs)
                try:
                    callback(cbw)
                except YTDataTypeUnsupported as e:
                    raise e
                except Exception as e:
                    new_exc = YTPlotCallbackError(callback._type_name, e)
                    raise new_exc.with_traceback(sys.exc_info()[2])
            for key in self.frb.keys():
                if key not in keys:
                    del self.frb[key]

    def export_to_mpl_figure(
        self,
        nrows_ncols,
        axes_pad=1.0,
        label_mode="L",
        cbar_location="right",
        cbar_size="5%",
        cbar_mode="each",
        cbar_pad="0%",
    ):
        r"""
        Creates a matplotlib figure object with the specified axes arrangement,
        nrows_ncols, and maps the underlying figures to the matplotlib axes.
        Note that all of these parameters are fed directly to the matplotlib ImageGrid
        class to create the new figure layout.

        Parameters
        ----------

        nrows_ncols : tuple
           the number of rows and columns of the axis grid (e.g., nrows_ncols=(2,2,))
        axes_pad : float
           padding between axes in inches
        label_mode : one of "L", "1", "all"
           arrangement of axes that are labeled
        cbar_location : one of "left", "right", "bottom", "top"
           where to place the colorbar
        cbar_size : string (percentage)
           scaling of the colorbar (e.g., "5%")
        cbar_mode : one of "each", "single", "edge", None
           how to represent the colorbar
        cbar_pad : string (percentage)
           padding between the axis and colorbar (e.g. "5%")

        Returns
        -------

        The return is a matplotlib figure object.

        Examples
        --------

        >>> import yt
        >>> ds = yt.load_sample("IsolatedGalaxy")
        >>> fields = ['density', 'velocity_x', 'velocity_y', 'velocity_magnitude']
        >>> p = yt.SlicePlot(ds, 'z', fields)
        >>> p.set_log('velocity_x', False)
        >>> p.set_log('velocity_y', False)
        >>> fig = p.export_to_mpl_figure((2,2))
        >>> fig.tight_layout()
        >>> fig.savefig("test.png")

        """

        fig = plt.figure()
        grid = ImageGrid(
            fig,
            111,
            nrows_ncols=nrows_ncols,
            axes_pad=axes_pad,
            label_mode=label_mode,
            cbar_location=cbar_location,
            cbar_size=cbar_size,
            cbar_mode=cbar_mode,
            cbar_pad=cbar_pad,
        )

        fields = self.fields
        if len(fields) > len(grid):
            raise IndexError("not enough axes for the number of fields")

        for i, f in enumerate(self.fields):
            plot = self.plots[f]
            plot.figure = fig
            plot.axes = grid[i].axes
            plot.cax = grid.cbar_axes[i]

        self._setup_plots()

        return fig


class AxisAlignedSlicePlot(PWViewerMPL):
    r"""Creates a slice plot from a dataset

    Given a ds object, an axis to slice along, and a field name
    string, this will return a PWViewerMPL object containing
    the plot.

    The plot can be updated using one of the many helper functions
    defined in PlotWindow.

    Parameters
    ----------
    ds : `Dataset`
         This is the dataset object corresponding to the
         simulation output to be plotted.
    axis : int or one of 'x', 'y', 'z'
         An int corresponding to the axis to slice along (0=x, 1=y, 2=z)
         or the axis name itself
    fields : string
         The name of the field(s) to be plotted.
    center : A sequence of floats, a string, or a tuple.
         The coordinate of the center of the image. If set to 'c', 'center' or
         left blank, the plot is centered on the middle of the domain. If set to
         'max' or 'm', the center will be located at the maximum of the
         ('gas', 'density') field. Centering on the max or min of a specific
         field is supported by providing a tuple such as ("min","temperature") or
         ("max","dark_matter_density"). Units can be specified by passing in *center*
         as a tuple containing a coordinate and string unit name or by passing
         in a YTArray. If a list or unitless array is supplied, code units are
         assumed.
    width : tuple or a float.
         Width can have four different formats to support windows with variable
         x and y widths.  They are:

         ==================================     =======================
         format                                 example
         ==================================     =======================
         (float, string)                        (10,'kpc')
         ((float, string), (float, string))     ((10,'kpc'),(15,'kpc'))
         float                                  0.2
         (float, float)                         (0.2, 0.3)
         ==================================     =======================

         For example, (10, 'kpc') requests a plot window that is 10 kiloparsecs
         wide in the x and y directions, ((10,'kpc'),(15,'kpc')) requests a
         window that is 10 kiloparsecs wide along the x axis and 15
         kiloparsecs wide along the y axis.  In the other two examples, code
         units are assumed, for example (0.2, 0.3) requests a plot that has an
         x width of 0.2 and a y width of 0.3 in code units.  If units are
         provided the resulting plot axis labels will use the supplied units.
    origin : string or length 1, 2, or 3 sequence.
         The location of the origin of the plot coordinate system. This
         is typically represented by a '-' separated string or a tuple of
         strings. In the first index the y-location is given by 'lower',
         'upper', or 'center'. The second index is the x-location, given as
         'left', 'right', or 'center'. Finally, whether the origin is
         applied in 'domain' space, plot 'window' space or 'native'
         simulation coordinate system is given. For example, both
         'upper-right-domain' and ['upper', 'right', 'domain'] place the
         origin in the upper right hand corner of domain space. If x or y
         are not given, a value is inferred. For instance, 'left-domain'
         corresponds to the lower-left hand corner of the simulation domain,
         'center-domain' corresponds to the center of the simulation domain,
         or 'center-window' for the center of the plot window. In the event
         that none of these options place the origin in a desired location,
         a sequence of tuples and a string specifying the
         coordinate space can be given. If plain numeric types are input,
         units of `code_length` are assumed. Further examples:

         =============================================== ===============================
         format                                          example
         =============================================== ===============================
         '{space}'                                       'domain'
         '{xloc}-{space}'                                'left-window'
         '{yloc}-{space}'                                'upper-domain'
         '{yloc}-{xloc}-{space}'                         'lower-right-window'
         ('{space}',)                                    ('window',)
         ('{xloc}', '{space}')                           ('right', 'domain')
         ('{yloc}', '{space}')                           ('lower', 'window')
         ('{yloc}', '{xloc}', '{space}')                 ('lower', 'right', 'window')
         ((yloc, '{unit}'), (xloc, '{unit}'), '{space}') ((0, 'm'), (.4, 'm'), 'window')
         (xloc, yloc, '{space}')                         (0.23, 0.5, 'domain')
         =============================================== ===============================
    axes_unit : string
         The name of the unit for the tick labels on the x and y axes.
         Defaults to None, which automatically picks an appropriate unit.
         If axes_unit is '1', 'u', or 'unitary', it will not display the
         units, and only show the axes name.
    right_handed : boolean
         Whether the implicit east vector for the image generated is set to make a right
         handed coordinate system with a normal vector, the direction of the
         'window' into the data.
    fontsize : integer
         The size of the fonts for the axis, colorbar, and tick labels.
    field_parameters : dictionary
         A dictionary of field parameters than can be accessed by derived
         fields.
    data_source: YTSelectionContainer object
         Object to be used for data selection. Defaults to ds.all_data(), a
         region covering the full domain
    buff_size: length 2 sequence
         Size of the buffer to use for the image, i.e. the number of resolution elements
         used.  Effectively sets a resolution limit to the image if buff_size is
         smaller than the finest gridding.

    Examples
    --------

    This will save an image in the file 'sliceplot_Density.png'

    >>> from yt import load
    >>> ds = load('IsolatedGalaxy/galaxy0030/galaxy0030')
    >>> p = SlicePlot(ds, 2, 'density', 'c', (20, 'kpc'))
    >>> p.save('sliceplot')

    """
    _plot_type = "Slice"
    _frb_generator = FixedResolutionBuffer

    def __init__(
        self,
        ds,
        axis,
        fields,
        center="c",
        width=None,
        axes_unit=None,
        origin="center-window",
        right_handed=True,
        fontsize=18,
        field_parameters=None,
        window_size=8.0,
        aspect=None,
        data_source=None,
        buff_size=(800, 800),
    ):
        # this will handle time series data and controllers
        axis = fix_axis(axis, ds)
        (bounds, center, display_center) = get_window_parameters(
            axis, center, width, ds
        )
        if field_parameters is None:
            field_parameters = {}

        if ds.geometry in (
            "spherical",
            "cylindrical",
            "geographic",
            "internal_geographic",
        ):
            mylog.info("Setting origin='native' for %s geometry.", ds.geometry)
            origin = "native"

        if isinstance(ds, YTSpatialPlotDataset):
            slc = ds.all_data()
            slc.axis = axis
            if slc.axis != ds.parameters["axis"]:
                raise RuntimeError(f"Original slice axis is {ds.parameters['axis']}.")
        else:
            slc = ds.slice(
                axis,
                center[axis],
                field_parameters=field_parameters,
                center=center,
                data_source=data_source,
            )
            slc.get_data(fields)
        validate_mesh_fields(slc, fields)
        PWViewerMPL.__init__(
            self,
            slc,
            bounds,
            origin=origin,
            fontsize=fontsize,
            fields=fields,
            window_size=window_size,
            aspect=aspect,
            right_handed=right_handed,
            buff_size=buff_size,
        )
        if axes_unit is None:
            axes_unit = get_axes_unit(width, ds)
        self.set_axes_unit(axes_unit)


class ProjectionPlot(PWViewerMPL):
    r"""Creates a projection plot from a dataset

    Given a ds object, an axis to project along, and a field name
    string, this will return a PWViewerMPL object containing
    the plot.

    The plot can be updated using one of the many helper functions
    defined in PlotWindow.

    Parameters
    ----------
    ds : `Dataset`
        This is the dataset object corresponding to the
        simulation output to be plotted.
    axis : int or one of 'x', 'y', 'z'
         An int corresponding to the axis to slice along (0=x, 1=y, 2=z)
         or the axis name itself
    fields : string
         The name of the field(s) to be plotted.
    center : A sequence of floats, a string, or a tuple.
         The coordinate of the center of the image. If set to 'c', 'center' or
         left blank, the plot is centered on the middle of the domain. If set to
         'max' or 'm', the center will be located at the maximum of the
         ('gas', 'density') field. Centering on the max or min of a specific
         field is supported by providing a tuple such as ("min","temperature") or
         ("max","dark_matter_density"). Units can be specified by passing in *center*
         as a tuple containing a coordinate and string unit name or by passing
         in a YTArray. If a list or unitless array is supplied, code units are
         assumed.
    width : tuple or a float.
         Width can have four different formats to support windows with variable
         x and y widths.  They are:

         ==================================     =======================
         format                                 example
         ==================================     =======================
         (float, string)                        (10,'kpc')
         ((float, string), (float, string))     ((10,'kpc'),(15,'kpc'))
         float                                  0.2
         (float, float)                         (0.2, 0.3)
         ==================================     =======================

         For example, (10, 'kpc') requests a plot window that is 10 kiloparsecs
         wide in the x and y directions, ((10,'kpc'),(15,'kpc')) requests a
         window that is 10 kiloparsecs wide along the x axis and 15
         kiloparsecs wide along the y axis.  In the other two examples, code
         units are assumed, for example (0.2, 0.3) requests a plot that has an
         x width of 0.2 and a y width of 0.3 in code units.  If units are
         provided the resulting plot axis labels will use the supplied units.
    axes_unit : string
         The name of the unit for the tick labels on the x and y axes.
         Defaults to None, which automatically picks an appropriate unit.
         If axes_unit is '1', 'u', or 'unitary', it will not display the
         units, and only show the axes name.
    origin : string or length 1, 2, or 3 sequence.
         The location of the origin of the plot coordinate system. This
         is typically represented by a '-' separated string or a tuple of
         strings. In the first index the y-location is given by 'lower',
         'upper', or 'center'. The second index is the x-location, given as
         'left', 'right', or 'center'. Finally, whether the origin is
         applied in 'domain' space, plot 'window' space or 'native'
         simulation coordinate system is given. For example, both
         'upper-right-domain' and ['upper', 'right', 'domain'] place the
         origin in the upper right hand corner of domain space. If x or y
         are not given, a value is inferred. For instance, 'left-domain'
         corresponds to the lower-left hand corner of the simulation domain,
         'center-domain' corresponds to the center of the simulation domain,
         or 'center-window' for the center of the plot window. In the event
         that none of these options place the origin in a desired location,
         a sequence of tuples and a string specifying the
         coordinate space can be given. If plain numeric types are input,
         units of `code_length` are assumed. Further examples:

         =============================================== ===============================
         format                                          example
         =============================================== ===============================
         '{space}'                                       'domain'
         '{xloc}-{space}'                                'left-window'
         '{yloc}-{space}'                                'upper-domain'
         '{yloc}-{xloc}-{space}'                         'lower-right-window'
         ('{space}',)                                    ('window',)
         ('{xloc}', '{space}')                           ('right', 'domain')
         ('{yloc}', '{space}')                           ('lower', 'window')
         ('{yloc}', '{xloc}', '{space}')                 ('lower', 'right', 'window')
         ((yloc, '{unit}'), (xloc, '{unit}'), '{space}') ((0, 'm'), (.4, 'm'), 'window')
         (xloc, yloc, '{space}')                            (0.23, 0.5, 'domain')
         =============================================== ===============================

    right_handed : boolean
         Whether the implicit east vector for the image generated is set to make a right
         handed coordinate system with the direction of the
         'window' into the data.
    data_source : YTSelectionContainer Object
         Object to be used for data selection.  Defaults to a region covering
         the entire simulation.
    weight_field : string
         The name of the weighting field.  Set to None for no weight.
    max_level: int
         The maximum level to project to.
    fontsize : integer
         The size of the fonts for the axis, colorbar, and tick labels.
    method : string
         The method of projection.  Valid methods are:

         "integrate" with no weight_field specified : integrate the requested
         field along the line of sight.

         "integrate" with a weight_field specified : weight the requested
         field by the weighting field and integrate along the line of sight.

         "mip" : pick out the maximum value of the field in the line of sight.

         "sum" : This method is the same as integrate, except that it does not
         multiply by a path length when performing the integration, and is
         just a straight summation of the field along the given axis. WARNING:
         This should only be used for uniform resolution grid datasets, as other
         datasets may result in unphysical images.
    proj_style : string
         The method of projection--same as method keyword.  Deprecated as of
         version 3.0.2.  Please use method instead.
    window_size : float
         The size of the window in inches. Set to 8 by default.
    aspect : float
         The aspect ratio of the plot.  Set to None for 1.
    field_parameters : dictionary
         A dictionary of field parameters than can be accessed by derived
         fields.
    data_source: YTSelectionContainer object
         Object to be used for data selection. Defaults to ds.all_data(), a
         region covering the full domain
    buff_size: length 2 sequence
         Size of the buffer to use for the image, i.e. the number of resolution elements
         used.  Effectively sets a resolution limit to the image if buff_size is
         smaller than the finest gridding.

    Examples
    --------

    Create a projection plot with a width of 20 kiloparsecs centered on the
    center of the simulation box:

    >>> from yt import load
    >>> ds = load('IsolateGalaxygalaxy0030/galaxy0030')
    >>> p = ProjectionPlot(ds, "z", "density", width=(20, "kpc"))

    """
    _plot_type = "Projection"
    _frb_generator = FixedResolutionBuffer

    def __init__(
        self,
        ds,
        axis,
        fields,
        center="c",
        width=None,
        axes_unit=None,
        weight_field=None,
        max_level=None,
        origin="center-window",
        right_handed=True,
        fontsize=18,
        field_parameters=None,
        data_source=None,
        method="integrate",
        proj_style=None,
        window_size=8.0,
        buff_size=(800, 800),
        aspect=None,
    ):
        axis = fix_axis(axis, ds)
        if ds.geometry in (
            "spherical",
            "cylindrical",
            "geographic",
            "internal_geographic",
        ):
            mylog.info("Setting origin='native' for %s geometry.", ds.geometry)
            origin = "native"
        # proj_style is deprecated, but if someone specifies then it trumps
        # method.
        if proj_style is not None:
            method = proj_style
        # If a non-weighted integral projection, assure field-label reflects that
        if weight_field is None and method == "integrate":
            self.projected = True
        (bounds, center, display_center) = get_window_parameters(
            axis, center, width, ds
        )
        if field_parameters is None:
            field_parameters = {}

        # We don't use the plot's data source for validation like in the other
        # plotting classes to avoid an exception
        test_data_source = ds.all_data()
        validate_mesh_fields(test_data_source, fields)

        if isinstance(ds, YTSpatialPlotDataset):
            proj = ds.all_data()
            proj.axis = axis
            if proj.axis != ds.parameters["axis"]:
                raise RuntimeError(
                    f"Original projection axis is {ds.parameters['axis']}."
                )
            if weight_field is not None:
                proj.weight_field = proj._determine_fields(weight_field)[0]
            else:
                proj.weight_field = weight_field
            proj.center = center
        else:
            proj = ds.proj(
                fields,
                axis,
                weight_field=weight_field,
                center=center,
                data_source=data_source,
                field_parameters=field_parameters,
                method=method,
                max_level=max_level,
            )
        PWViewerMPL.__init__(
            self,
            proj,
            bounds,
            fields=fields,
            origin=origin,
            right_handed=right_handed,
            fontsize=fontsize,
            window_size=window_size,
            aspect=aspect,
            buff_size=buff_size,
        )
        if axes_unit is None:
            axes_unit = get_axes_unit(width, ds)
        self.set_axes_unit(axes_unit)


class OffAxisSlicePlot(PWViewerMPL):
    r"""Creates an off axis slice plot from a dataset

    Given a ds object, a normal vector defining a slicing plane, and
    a field name string, this will return a PWViewerMPL object
    containing the plot.

    The plot can be updated using one of the many helper functions
    defined in PlotWindow.

    Parameters
    ----------
    ds : :class:`yt.data_objects.static_output.Dataset`
         This is the dataset object corresponding to the
         simulation output to be plotted.
    normal : a sequence of floats
         The vector normal to the slicing plane.
    fields : string
         The name of the field(s) to be plotted.
    center : A sequence of floats, a string, or a tuple.
         The coordinate of the center of the image. If set to 'c', 'center' or
         left blank, the plot is centered on the middle of the domain. If set to
         'max' or 'm', the center will be located at the maximum of the
         ('gas', 'density') field. Centering on the max or min of a specific
         field is supported by providing a tuple such as ("min","temperature") or
         ("max","dark_matter_density"). Units can be specified by passing in *center*
         as a tuple containing a coordinate and string unit name or by passing
         in a YTArray. If a list or unitless array is supplied, code units are
         assumed.
    width : tuple or a float.
         Width can have four different formats to support windows with variable
         x and y widths.  They are:

         ==================================     =======================
         format                                 example
         ==================================     =======================
         (float, string)                        (10,'kpc')
         ((float, string), (float, string))     ((10,'kpc'),(15,'kpc'))
         float                                  0.2
         (float, float)                         (0.2, 0.3)
         ==================================     =======================

         For example, (10, 'kpc') requests a plot window that is 10 kiloparsecs
         wide in the x and y directions, ((10,'kpc'),(15,'kpc')) requests a
         window that is 10 kiloparsecs wide along the x axis and 15
         kiloparsecs wide along the y axis.  In the other two examples, code
         units are assumed, for example (0.2, 0.3) requests a plot that has an
         x width of 0.2 and a y width of 0.3 in code units.  If units are
         provided the resulting plot axis labels will use the supplied units.
    axes_unit : string
         The name of the unit for the tick labels on the x and y axes.
         Defaults to None, which automatically picks an appropriate unit.
         If axes_unit is '1', 'u', or 'unitary', it will not display the
         units, and only show the axes name.
    north_vector : a sequence of floats
         A vector defining the 'up' direction in the plot.  This
         option sets the orientation of the slicing plane.  If not
         set, an arbitrary grid-aligned north-vector is chosen.
    right_handed : boolean
         Whether the implicit east vector for the image generated is set to make a right
         handed coordinate system with the north vector and the normal, the direction of
         the 'window' into the data.
    fontsize : integer
         The size of the fonts for the axis, colorbar, and tick labels.
    field_parameters : dictionary
         A dictionary of field parameters than can be accessed by derived
         fields.
    data_source : YTSelectionContainer Object
         Object to be used for data selection.  Defaults ds.all_data(), a
         region covering the full domain.
    buff_size: length 2 sequence
         Size of the buffer to use for the image, i.e. the number of resolution elements
         used.  Effectively sets a resolution limit to the image if buff_size is
         smaller than the finest gridding.
    """

    _plot_type = "OffAxisSlice"
    _frb_generator = FixedResolutionBuffer

    def __init__(
        self,
        ds,
        normal,
        fields,
        center="c",
        width=None,
        axes_unit=None,
        north_vector=None,
        right_handed=True,
        fontsize=18,
        field_parameters=None,
        data_source=None,
        buff_size=(800, 800),
    ):
        (bounds, center_rot) = get_oblique_window_parameters(normal, center, width, ds)
        if field_parameters is None:
            field_parameters = {}

        if isinstance(ds, YTSpatialPlotDataset):
            cutting = ds.all_data()
            cutting.axis = 4
            cutting._inv_mat = ds.parameters["_inv_mat"]
        else:
            cutting = ds.cutting(
                normal,
                center,
                north_vector=north_vector,
                field_parameters=field_parameters,
                data_source=data_source,
            )
            cutting.get_data(fields)
        validate_mesh_fields(cutting, fields)
        # Hard-coding the origin keyword since the other two options
        # aren't well-defined for off-axis data objects
        PWViewerMPL.__init__(
            self,
            cutting,
            bounds,
            fields=fields,
            origin="center-window",
            periodic=False,
            right_handed=right_handed,
            oblique=True,
            fontsize=fontsize,
            buff_size=buff_size,
        )
        if axes_unit is None:
            axes_unit = get_axes_unit(width, ds)
        self.set_axes_unit(axes_unit)


class OffAxisProjectionDummyDataSource:
    _type_name = "proj"
    _key_fields = []

    def __init__(
        self,
        center,
        ds,
        normal_vector,
        width,
        fields,
        interpolated,
        weight=None,
        volume=None,
        no_ghost=False,
        le=None,
        re=None,
        north_vector=None,
        method="integrate",
        data_source=None,
    ):
        self.center = center
        self.ds = ds
        self.axis = 4  # always true for oblique data objects
        self.normal_vector = normal_vector
        self.width = width
        if data_source is None:
            self.dd = ds.all_data()
        else:
            self.dd = data_source
        fields = self.dd._determine_fields(fields)
        self.fields = fields
        self.interpolated = interpolated
        if weight is not None:
            weight = self.dd._determine_fields(weight)[0]
        self.weight_field = weight
        self.volume = volume
        self.no_ghost = no_ghost
        self.le = le
        self.re = re
        self.north_vector = north_vector
        self.method = method
        self.orienter = Orientation(normal_vector, north_vector=north_vector)

    def _determine_fields(self, *args):
        return self.dd._determine_fields(*args)


class OffAxisProjectionPlot(PWViewerMPL):
    r"""Creates an off axis projection plot from a dataset

    Given a ds object, a normal vector to project along, and
    a field name string, this will return a PWViewerMPL object
    containing the plot.

    The plot can be updated using one of the many helper functions
    defined in PlotWindow.

    Parameters
    ----------
    ds : :class:`yt.data_objects.static_output.Dataset`
        This is the dataset object corresponding to the
        simulation output to be plotted.
    normal : a sequence of floats
        The vector normal to the slicing plane.
    fields : string
        The name of the field(s) to be plotted.
    center : A sequence of floats, a string, or a tuple.
         The coordinate of the center of the image. If set to 'c', 'center' or
         left blank, the plot is centered on the middle of the domain. If set to
         'max' or 'm', the center will be located at the maximum of the
         ('gas', 'density') field. Centering on the max or min of a specific
         field is supported by providing a tuple such as ("min","temperature") or
         ("max","dark_matter_density"). Units can be specified by passing in *center*
         as a tuple containing a coordinate and string unit name or by passing
         in a YTArray. If a list or unitless array is supplied, code units are
         assumed.
    width : tuple or a float.
         Width can have four different formats to support windows with variable
         x and y widths.  They are:

         ==================================     =======================
         format                                 example
         ==================================     =======================
         (float, string)                        (10,'kpc')
         ((float, string), (float, string))     ((10,'kpc'),(15,'kpc'))
         float                                  0.2
         (float, float)                         (0.2, 0.3)
         ==================================     =======================

         For example, (10, 'kpc') requests a plot window that is 10 kiloparsecs
         wide in the x and y directions, ((10,'kpc'),(15,'kpc')) requests a
         window that is 10 kiloparsecs wide along the x axis and 15
         kiloparsecs wide along the y axis.  In the other two examples, code
         units are assumed, for example (0.2, 0.3) requests a plot that has an
         x width of 0.2 and a y width of 0.3 in code units.  If units are
         provided the resulting plot axis labels will use the supplied units.
    depth : A tuple or a float
         A tuple containing the depth to project through and the string
         key of the unit: (width, 'unit').  If set to a float, code units
         are assumed
    weight_field : string
         The name of the weighting field.  Set to None for no weight.
    max_level: int
         The maximum level to project to.
    axes_unit : string
         The name of the unit for the tick labels on the x and y axes.
         Defaults to None, which automatically picks an appropriate unit.
         If axes_unit is '1', 'u', or 'unitary', it will not display the
         units, and only show the axes name.
    north_vector : a sequence of floats
         A vector defining the 'up' direction in the plot.  This
         option sets the orientation of the slicing plane.  If not
         set, an arbitrary grid-aligned north-vector is chosen.
    right_handed : boolean
         Whether the implicit east vector for the image generated is set to make a right
         handed coordinate system with the north vector and the normal, the direction of
         the 'window' into the data.
    fontsize : integer
         The size of the fonts for the axis, colorbar, and tick labels.
    method : string
         The method of projection.  Valid methods are:

         "integrate" with no weight_field specified : integrate the requested
         field along the line of sight.

         "integrate" with a weight_field specified : weight the requested
         field by the weighting field and integrate along the line of sight.

         "sum" : This method is the same as integrate, except that it does not
         multiply by a path length when performing the integration, and is
         just a straight summation of the field along the given axis. WARNING:
         This should only be used for uniform resolution grid datasets, as other
         datasets may result in unphysical images.
    data_source: YTSelectionContainer object
         Object to be used for data selection. Defaults to ds.all_data(), a
         region covering the full domain
    buff_size: length 2 sequence
         Size of the buffer to use for the image, i.e. the number of resolution elements
         used.  Effectively sets a resolution limit to the image if buff_size is
         smaller than the finest gridding.
    """
    _plot_type = "OffAxisProjection"
    _frb_generator = OffAxisProjectionFixedResolutionBuffer

    def __init__(
        self,
        ds,
        normal,
        fields,
        center="c",
        width=None,
        depth=(1, "1"),
        axes_unit=None,
        weight_field=None,
        max_level=None,
        north_vector=None,
        right_handed=True,
        volume=None,
        no_ghost=False,
        le=None,
        re=None,
        interpolated=False,
        fontsize=18,
        method="integrate",
        data_source=None,
        buff_size=(800, 800),
    ):
        (bounds, center_rot) = get_oblique_window_parameters(
            normal, center, width, ds, depth=depth
        )
        fields = ensure_list(fields)[:]
        oap_width = ds.arr(
            (bounds[1] - bounds[0], bounds[3] - bounds[2], bounds[5] - bounds[4])
        )
        OffAxisProj = OffAxisProjectionDummyDataSource(
            center_rot,
            ds,
            normal,
            oap_width,
            fields,
            interpolated,
            weight=weight_field,
            volume=volume,
            no_ghost=no_ghost,
            le=le,
            re=re,
            north_vector=north_vector,
            method=method,
            data_source=data_source,
        )

        validate_mesh_fields(OffAxisProj, fields)

        if max_level is not None:
            OffAxisProj.dd.max_level = max_level

        # If a non-weighted, integral projection, assure field label
        # reflects that
        if weight_field is None and OffAxisProj.method == "integrate":
            self.projected = True

        # Hard-coding the origin keyword since the other two options
        # aren't well-defined for off-axis data objects
        PWViewerMPL.__init__(
            self,
            OffAxisProj,
            bounds,
            fields=fields,
            origin="center-window",
            periodic=False,
            oblique=True,
            right_handed=right_handed,
            fontsize=fontsize,
            buff_size=buff_size,
        )
        if axes_unit is None:
            axes_unit = get_axes_unit(width, ds)
        self.set_axes_unit(axes_unit)


class WindowPlotMPL(ImagePlotMPL):
    """A container for a single PlotWindow matplotlib figure and axes"""

    def __init__(
        self,
        data,
        cbname,
        cblinthresh,
        cmap,
        extent,
        zlim,
        figure_size,
        fontsize,
        aspect,
        figure,
        axes,
        cax,
        mpl_proj,
        mpl_transform,
    ):
        from matplotlib.ticker import ScalarFormatter

        self._draw_colorbar = True
        self._draw_axes = True
        self._draw_frame = True
        self._fontsize = fontsize
        self._figure_size = figure_size
        self._projection = mpl_proj
        self._transform = mpl_transform

        # Compute layout
        fontscale = float(fontsize) / 18.0
        if fontscale < 1.0:
            fontscale = np.sqrt(fontscale)

        if iterable(figure_size):
            fsize = figure_size[0]
        else:
            fsize = figure_size
        self._cb_size = 0.0375 * fsize
        self._ax_text_size = [1.2 * fontscale, 0.9 * fontscale]
        self._top_buff_size = 0.30 * fontscale
        self._aspect = ((extent[1] - extent[0]) / (extent[3] - extent[2])).in_cgs()
        self._unit_aspect = aspect

        size, axrect, caxrect = self._get_best_layout()

        super(WindowPlotMPL, self).__init__(
            size, axrect, caxrect, zlim, figure, axes, cax
        )

        self._init_image(data, cbname, cblinthresh, cmap, extent, aspect)

        # In matplotlib 2.1 and newer we'll be able to do this using
        # self.image.axes.ticklabel_format
        # See https://github.com/matplotlib/matplotlib/pull/6337
        formatter = ScalarFormatter(useMathText=True)
        formatter.set_scientific(True)
        formatter.set_powerlimits((-2, 3))
        self.image.axes.xaxis.set_major_formatter(formatter)
        self.image.axes.yaxis.set_major_formatter(formatter)
        if cbname == "linear":
            self.cb.formatter.set_scientific(True)
            try:
                self.cb.formatter.set_useMathText(True)
            except AttributeError:
                # this is only available in mpl > 2.1
                pass
            self.cb.formatter.set_powerlimits((-2, 3))
            self.cb.update_ticks()

    def _create_axes(self, axrect):
        self.axes = self.figure.add_axes(axrect, projection=self._projection)


def SlicePlot(ds, normal=None, fields=None, axis=None, *args, **kwargs):
    r"""
    A factory function for
    :class:`yt.visualization.plot_window.AxisAlignedSlicePlot`
    and :class:`yt.visualization.plot_window.OffAxisSlicePlot` objects.  This
    essentially allows for a single entry point to both types of slice plots,
    the distinction being determined by the specified normal vector to the
    slice.

    The returned plot object can be updated using one of the many helper
    functions defined in PlotWindow.

    Parameters
    ----------

    ds : :class:`yt.data_objects.static_output.Dataset`
        This is the dataset object corresponding to the
        simulation output to be plotted.
    normal : int or one of 'x', 'y', 'z', or sequence of floats
        This specifies the normal vector to the slice.  If given as an integer
        or a coordinate string (0=x, 1=y, 2=z), this function will return an
        :class:`AxisAlignedSlicePlot` object.  If given as a sequence of floats,
        this is interpreted as an off-axis vector and an
        :class:`OffAxisSlicePlot` object is returned.
    fields : string
         The name of the field(s) to be plotted.
    axis : int or one of 'x', 'y', 'z'
         An int corresponding to the axis to slice along (0=x, 1=y, 2=z)
         or the axis name itself.  If specified, this will replace normal.


    The following are nominally keyword arguments passed onto the respective
    slice plot objects generated by this function.

    Keyword Arguments
    -----------------

    center : A sequence floats, a string, or a tuple.
         The coordinate of the center of the image. If set to 'c', 'center' or
         left blank, the plot is centered on the middle of the domain. If set to
         'max' or 'm', the center will be located at the maximum of the
         ('gas', 'density') field. Centering on the max or min of a specific
         field is supported by providing a tuple such as ("min","temperature") or
         ("max","dark_matter_density"). Units can be specified by passing in *center*
         as a tuple containing a coordinate and string unit name or by passing
         in a YTArray. If a list or unitless array is supplied, code units are
         assumed.
    width : tuple or a float.
         Width can have four different formats to support windows with variable
         x and y widths.  They are:

         ==================================     =======================
         format                                 example
         ==================================     =======================
         (float, string)                        (10,'kpc')
         ((float, string), (float, string))     ((10,'kpc'),(15,'kpc'))
         float                                  0.2
         (float, float)                         (0.2, 0.3)
         ==================================     =======================

         For example, (10, 'kpc') requests a plot window that is 10 kiloparsecs
         wide in the x and y directions, ((10,'kpc'),(15,'kpc')) requests a
         window that is 10 kiloparsecs wide along the x axis and 15
         kiloparsecs wide along the y axis.  In the other two examples, code
         units are assumed, for example (0.2, 0.3) requests a plot that has an
         x width of 0.2 and a y width of 0.3 in code units.  If units are
         provided the resulting plot axis labels will use the supplied units.
    axes_unit : string
         The name of the unit for the tick labels on the x and y axes.
         Defaults to None, which automatically picks an appropriate unit.
         If axes_unit is '1', 'u', or 'unitary', it will not display the
         units, and only show the axes name.
    origin : string or length 1, 2, or 3 sequence.
         The location of the origin of the plot coordinate system for
         `AxisAlignedSlicePlot` object; for `OffAxisSlicePlot` objects this
         parameter is discarded. This is typically represented by a '-'
         separated string or a tuple of strings. In the first index the
         y-location is given by 'lower', 'upper', or 'center'. The second index
         is the x-location, given as 'left', 'right', or 'center'. Finally, the
         whether the origin is applied in 'domain' space, plot 'window' space or
         'native' simulation coordinate system is given. For example, both
         'upper-right-domain' and ['upper', 'right', 'domain'] place the
         origin in the upper right hand corner of domain space. If x or y
         are not given, a value is inferred. For instance, 'left-domain'
         corresponds to the lower-left hand corner of the simulation domain,
         'center-domain' corresponds to the center of the simulation domain,
         or 'center-window' for the center of the plot window. In the event
         that none of these options place the origin in a desired location,
         a sequence of tuples and a string specifying the
         coordinate space can be given. If plain numeric types are input,
         units of `code_length` are assumed. Further examples:

         =============================================== ===============================
         format                                          example
         =============================================== ===============================
         '{space}'                                       'domain'
         '{xloc}-{space}'                                'left-window'
         '{yloc}-{space}'                                'upper-domain'
         '{yloc}-{xloc}-{space}'                         'lower-right-window'
         ('{space}',)                                    ('window',)
         ('{xloc}', '{space}')                           ('right', 'domain')
         ('{yloc}', '{space}')                           ('lower', 'window')
         ('{yloc}', '{xloc}', '{space}')                 ('lower', 'right', 'window')
         ((yloc, '{unit}'), (xloc, '{unit}'), '{space}') ((0, 'm'), (.4, 'm'), 'window')
         (xloc, yloc, '{space}')                         (0.23, 0.5, 'domain')
         =============================================== ===============================
    north_vector : a sequence of floats
        A vector defining the 'up' direction in the `OffAxisSlicePlot`; not
        used in `AxisAlignedSlicePlot`.  This option sets the orientation of the
        slicing plane.  If not set, an arbitrary grid-aligned north-vector is
        chosen.
    fontsize : integer
         The size of the fonts for the axis, colorbar, and tick labels.
    field_parameters : dictionary
         A dictionary of field parameters than can be accessed by derived
         fields.
    data_source : YTSelectionContainer Object
         Object to be used for data selection.  Defaults to a region covering
         the entire simulation.

    Raises
    ------

    AssertionError
        If a proper normal axis is not specified via the normal or axis
        keywords, and/or if a field to plot is not specified.

    Examples
    --------

    >>> from yt import load
    >>> ds = load("IsolatedGalaxy/galaxy0030/galaxy0030")
    >>> slc = SlicePlot(ds, "x", "density", center=[0.2,0.3,0.4])
    >>>
    >>> slc = SlicePlot(ds, [0.4, 0.2, -0.1], "pressure",
    ...                 north_vector=[0.2,-0.3,0.1])

    """
    # Make sure we are passed a normal
    # we check the axis keyword for backwards compatibility
    if normal is None:
        normal = axis
    if normal is None:
        raise AssertionError("Must pass a normal vector to the slice!")

    # to keep positional ordering we had to make fields a keyword; make sure
    # it is present
    if fields is None:
        raise AssertionError("Must pass field(s) to plot!")

    # use an AxisAlignedSlicePlot where possible, e.g.:
    # maybe someone passed normal=[0,0,0.2] when they should have just used "z"
    if iterable(normal) and not isinstance(normal, str):
        if np.count_nonzero(normal) == 1:
            normal = ("x", "y", "z")[np.nonzero(normal)[0][0]]
        else:
            normal = np.array(normal, dtype="float64")
            np.divide(normal, np.dot(normal, normal), normal)

    # by now the normal should be properly set to get either a On/Off Axis plot
    if iterable(normal) and not isinstance(normal, str):
        # OffAxisSlicePlot has hardcoded origin; remove it if in kwargs
        if "origin" in kwargs:
            mylog.warning(
                "Ignoring 'origin' keyword as it is ill-defined for "
                "an OffAxisSlicePlot object."
            )
            del kwargs["origin"]

        return OffAxisSlicePlot(ds, normal, fields, *args, **kwargs)
    else:
        # north_vector not used in AxisAlignedSlicePlots; remove it if in kwargs
        if "north_vector" in kwargs:
            mylog.warning(
                "Ignoring 'north_vector' keyword as it is ill-defined for "
                "an AxisAlignedSlicePlot object."
            )
            del kwargs["north_vector"]

        return AxisAlignedSlicePlot(ds, normal, fields, *args, **kwargs)


def plot_2d(
    ds,
    fields,
    center="c",
    width=None,
    axes_unit=None,
    origin="center-window",
    fontsize=18,
    field_parameters=None,
    window_size=8.0,
    aspect=None,
    data_source=None,
):
    r"""Creates a plot of a 2D dataset

    Given a ds object and a field name string, this will return a
    PWViewerMPL object containing the plot.

    The plot can be updated using one of the many helper functions
    defined in PlotWindow.

    Parameters
    ----------
    ds : `Dataset`
         This is the dataset object corresponding to the
         simulation output to be plotted.
    fields : string
         The name of the field(s) to be plotted.
    center : A sequence of floats, a string, or a tuple.
         The coordinate of the center of the image. If set to 'c', 'center' or
         left blank, the plot is centered on the middle of the domain. If set to
         'max' or 'm', the center will be located at the maximum of the
         ('gas', 'density') field. Centering on the max or min of a specific
         field is supported by providing a tuple such as ("min","temperature") or
         ("max","dark_matter_density"). Units can be specified by passing in *center*
         as a tuple containing a coordinate and string unit name or by passing
         in a YTArray. If a list or unitless array is supplied, code units are
         assumed. For plot_2d, this keyword accepts a coordinate in two dimensions.
    width : tuple or a float.
         Width can have four different formats to support windows with variable
         x and y widths.  They are:

         ==================================     =======================
         format                                 example
         ==================================     =======================
         (float, string)                        (10,'kpc')
         ((float, string), (float, string))     ((10,'kpc'),(15,'kpc'))
         float                                  0.2
         (float, float)                         (0.2, 0.3)
         ==================================     =======================

         For example, (10, 'kpc') requests a plot window that is 10 kiloparsecs
         wide in the x and y directions, ((10,'kpc'),(15,'kpc')) requests a
         window that is 10 kiloparsecs wide along the x axis and 15
         kiloparsecs wide along the y axis.  In the other two examples, code
         units are assumed, for example (0.2, 0.3) requests a plot that has an
         x width of 0.2 and a y width of 0.3 in code units.  If units are
         provided the resulting plot axis labels will use the supplied units.
    origin : string or length 1, 2, or 3 sequence.
         The location of the origin of the plot coordinate system. This
         is typically represented by a '-' separated string or a tuple of
         strings. In the first index the y-location is given by 'lower',
         'upper', or 'center'. The second index is the x-location, given as
         'left', 'right', or 'center'. Finally, whether the origin is
         applied in 'domain' space, plot 'window' space or 'native'
         simulation coordinate system is given. For example, both
         'upper-right-domain' and ['upper', 'right', 'domain'] place the
         origin in the upper right hand corner of domain space. If x or y
         are not given, a value is inferred. For instance, 'left-domain'
         corresponds to the lower-left hand corner of the simulation domain,
         'center-domain' corresponds to the center of the simulation domain,
         or 'center-window' for the center of the plot window. In the event
         that none of these options place the origin in a desired location,
         a sequence of tuples and a string specifying the
         coordinate space can be given. If plain numeric types are input,
         units of `code_length` are assumed. Further examples:

         =============================================== ===============================
         format                                          example
         =============================================== ===============================
         '{space}'                                       'domain'
         '{xloc}-{space}'                                'left-window'
         '{yloc}-{space}'                                'upper-domain'
         '{yloc}-{xloc}-{space}'                         'lower-right-window'
         ('{space}',)                                    ('window',)
         ('{xloc}', '{space}')                           ('right', 'domain')
         ('{yloc}', '{space}')                           ('lower', 'window')
         ('{yloc}', '{xloc}', '{space}')                 ('lower', 'right', 'window')
         ((yloc, '{unit}'), (xloc, '{unit}'), '{space}') ((0, 'm'), (.4, 'm'), 'window')
         (xloc, yloc, '{space}')                         (0.23, 0.5, 'domain')
         =============================================== ===============================
    axes_unit : string
         The name of the unit for the tick labels on the x and y axes.
         Defaults to None, which automatically picks an appropriate unit.
         If axes_unit is '1', 'u', or 'unitary', it will not display the
         units, and only show the axes name.
    fontsize : integer
         The size of the fonts for the axis, colorbar, and tick labels.
    field_parameters : dictionary
         A dictionary of field parameters than can be accessed by derived
         fields.
    data_source: YTSelectionContainer object
         Object to be used for data selection. Defaults to ds.all_data(), a
         region covering the full domain
    """
    if ds.dimensionality != 2:
        raise RuntimeError("plot_2d only plots 2D datasets!")
    if ds.geometry in ["cartesian", "polar", "spectral_cube"]:
        axis = "z"
    elif ds.geometry == "cylindrical":
        axis = "theta"
    elif ds.geometry == "spherical":
        axis = "phi"
    else:
        raise NotImplementedError(
            f"plot_2d does not yet support datasets with {ds.geometry} geometries"
        )
    # Part of the convenience of plot_2d is to eliminate the use of the
    # superfluous coordinate, so we do that also with the center argument
    if not isinstance(center, str) and obj_length(center) == 2:
        c0_string = isinstance(center[0], str)
        c1_string = isinstance(center[1], str)
        if not c0_string and not c1_string:
            if obj_length(center[0]) == 2 and c1_string:
                center = ds.arr(center[0], center[1])
            elif not isinstance(center, YTArray):
                center = ds.arr(center, "code_length")
            center.convert_to_units("code_length")
        center = ds.arr([center[0], center[1], ds.domain_center[2]])
    return AxisAlignedSlicePlot(
        ds,
        axis,
        fields,
        center=center,
        width=width,
        axes_unit=axes_unit,
        origin=origin,
        fontsize=fontsize,
        field_parameters=field_parameters,
        window_size=window_size,
        aspect=aspect,
        data_source=data_source,
    )<|MERGE_RESOLUTION|>--- conflicted
+++ resolved
@@ -153,12 +153,8 @@
     Parameters
     ----------
 
-<<<<<<< HEAD
-    data_source : :class:`yt.data_objects.selection_objects.base_objects.YTSelectionContainer2D`
-=======
     data_source :
-        :class:`yt.data_objects.selection_data_containers.YTSelectionContainer2D`
->>>>>>> bf48b6ee
+        :class:`yt.data_objects.selection_objects.base_objects.YTSelectionContainer2D`
         This is the source to be pixelized, which can be a projection,
         slice, or a cutting plane.
     bounds : sequence of floats
