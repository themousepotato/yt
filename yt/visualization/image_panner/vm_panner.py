--- conflicted
+++ resolved
@@ -287,11 +287,7 @@
         self.transport = transport
 
     def __call__(self, val):
-<<<<<<< HEAD
-        from yt.utilities.lib.api import write_png_to_string
-=======
         from yt.utilities.png_writer import write_png_to_string
->>>>>>> 10fc1156
         from yt.visualization.image_writer import map_to_colors
         image = np.log10(val)
         mi = np.nanmin(image[~np.isinf(image)])
