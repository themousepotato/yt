--- conflicted
+++ resolved
@@ -103,11 +103,7 @@
         for plot in self.plots:
             plot.set_ylim(ymin, ymax)
 
-<<<<<<< HEAD
-    def set_zlim(self, zmin, zmax, **kwargs):
-=======
     def set_zlim(self, zmin, zmax, *args, **kwargs):
->>>>>>> 3a0e2576
         """
         Set the limits of the colorbar. 'min' or 'max' are possible inputs 
         when combined with dex=value, where value gives the maximum number of 
@@ -123,11 +119,7 @@
         """
         for plot in self.plots:
             plot.set_autoscale(False)
-<<<<<<< HEAD
-            plot.set_zlim(zmin, zmax, **kwargs)
-=======
             plot.set_zlim(zmin, zmax, *args, **kwargs)
->>>>>>> 3a0e2576
 
     def set_lim(self, lim):
         """
@@ -222,15 +214,12 @@
 
     def add_particles(self, axis, width, p_size=1.0, col='k', stride=1.0,
                       data_source=None, figure=None, axes=None):
-<<<<<<< HEAD
-=======
         """
         Create a particle plot, where particle positions have been projected
         along *axis* from a slab of *width* (in code units).  *p_size* is the
         point size, *col* is color, *stride* is the stride of concatenated
         particle lists to plot.
         """
->>>>>>> 3a0e2576
         LE = self.pf["DomainLeftEdge"].copy()
         RE = self.pf["DomainRightEdge"].copy()
         LE[axis] = self.c[axis] - width/2.0
@@ -390,12 +379,8 @@
                                x_bins=64, x_log=True, x_bounds=None,
                                y_bins=64, y_log=True, y_bounds=None,
                                lazy_reader=True, id=None,
-<<<<<<< HEAD
-                               axes = None, figure = None):
-=======
                                axes = None, figure = None,
                                fractional=False):
->>>>>>> 3a0e2576
         """
         Given a *data_source*, and *fields*, automatically generate a 2D
         profile and plot it.  *id* is used internally to add onto the prefix,
