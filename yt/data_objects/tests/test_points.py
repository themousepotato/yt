--- conflicted
+++ resolved
@@ -1,8 +1,3 @@
-<<<<<<< HEAD
-from yt.testing import *
-import yt
-=======
->>>>>>> 0b78f46f
 import numpy as np
 import yt
 
