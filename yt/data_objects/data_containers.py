--- conflicted
+++ resolved
@@ -3489,13 +3489,6 @@
 
     def _get_list_of_grids(self):
         if self._grids is not None: return
-<<<<<<< HEAD
-        buffer = ((self.pf.domain_right_edge - self.pf.domain_left_edge)
-                 / self.pf.domain_dimensions).max()
-        AMRCoveringGridBase._get_list_of_grids(self, buffer)
-        # We reverse the order to ensure that coarse grids are first
-        self._grids = self._grids[::-1]
-=======
         # Check for ill-behaved AMR schemes (Enzo) where we may have
         # root-tile-boundary issues.  This is specific to the root tiles not
         # allowing grids to cross them and also allowing > 1 level of
@@ -3546,7 +3539,6 @@
                 min(self.level, self.min_level))
         sort_ind = na.argsort(self.pf.h.grid_levels.ravel()[ind])
         self._grids = self.pf.hierarchy.grids[ind][(sort_ind,)]
->>>>>>> 4a06d24a
 
     def get_data(self, field=None):
         self._get_list_of_grids()
@@ -3617,17 +3609,11 @@
     def _refine(self, dlevel, fields):
         rf = float(self.pf.refine_by**dlevel)
 
-<<<<<<< HEAD
-        input_left = (self._old_global_startindex + 0.5) * rf 
-        dx = na.fromiter((self['cd%s' % ax] for ax in 'xyz'), count=3, dtype='float64')
-        output_dims = na.rint((self.right_edge-self.left_edge)/dx).astype('int32') + 2
-=======
         input_left = (self._old_global_startindex + 0.5) * rf
         input_right = (self._old_global_endindex - 0.5) * rf
         output_left = self.global_startindex + 0.5
         output_right = self.global_endindex - 0.5
         output_dims = (output_right - output_left + 1).astype('int32')
->>>>>>> 4a06d24a
 
         self._cur_dims = output_dims
 
