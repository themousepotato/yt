--- conflicted
+++ resolved
@@ -63,17 +63,12 @@
 def sanitize_weight_field(ds, field, weight):
     field_object = ds._get_field_info(field)
     if weight is None:
-<<<<<<< HEAD
         if field_object.sampling_type == "particle":
             if field_object.name[0] == "gas":
                 ptype = ds._sph_ptypes[0]
             else:
                 ptype = field_object.name[0]
             weight_field = (ptype, 'particle_ones')
-=======
-        if field_object.particle_type:
-            weight_field = (field_object.name[0], 'particle_ones')
->>>>>>> 34a934e0
         else:
             weight_field = ('index', 'ones')
     else:
