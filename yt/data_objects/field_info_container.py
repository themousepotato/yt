"""
The basic field info container resides here.  These classes, code specific and
universal, are the means by which we access fields across YT, both derived and
native.



"""

#-----------------------------------------------------------------------------
# Copyright (c) 2013, yt Development Team.
#
# Distributed under the terms of the Modified BSD License.
#
# The full license is in the file COPYING.txt, distributed with this software.
#-----------------------------------------------------------------------------

import types
import inspect
import copy
import itertools

import numpy as np

from yt.funcs import *
from yt.utilities.units import Unit
from yt.data_objects.yt_array import YTArray

class FieldInfoContainer(dict): # Resistance has utility
    """
    This is a generic field container.  It contains a list of potential derived
    fields, all of which know how to act on a data object and return a value.
    This object handles converting units as well as validating the availability
    of a given field.

    """
    fallback = None

    def add_field(self, name, function=None, **kwargs):
        """
        Add a new field, along with supplemental metadata, to the list of
        available fields.  This respects a number of arguments, all of which
        are passed on to the constructor for
        :class:`~yt.data_objects.api.DerivedField`.

        """
        if function == None:
            def create_function(function):
                self[name] = DerivedField(name, function, **kwargs)
                return function
            return create_function
        self[name] = DerivedField(name, function, **kwargs)

    def add_grad(self, field, **kwargs):
        """
        Creates the partial derivative of a given field. This function will
        autogenerate the names of the gradient fields.

        """
        sl = slice(2,None,None)
        sr = slice(None,-2,None)

        def _gradx(f, data):
            grad = data[field][sl,1:-1,1:-1] - data[field][sr,1:-1,1:-1]
            grad /= 2.0*data["dx"].flat[0]
            g = np.zeros(data[field].shape, dtype='float64')
            g[1:-1,1:-1,1:-1] = grad
            return g

        def _grady(f, data):
            grad = data[field][1:-1,sl,1:-1] - data[field][1:-1,sr,1:-1]
            grad /= 2.0*data["dy"].flat[0]
            g = np.zeros(data[field].shape, dtype='float64')
            g[1:-1,1:-1,1:-1] = grad
            return g

        def _gradz(f, data):
            grad = data[field][1:-1,1:-1,sl] - data[field][1:-1,1:-1,sr]
            grad /= 2.0*data["dz"].flat[0]
            g = np.zeros(data[field].shape, dtype='float64')
            g[1:-1,1:-1,1:-1] = grad
            return g

        d_kwargs = kwargs.copy()
        if "display_name" in kwargs: del d_kwargs["display_name"]

        for ax in "xyz":
            if "display_name" in kwargs:
                disp_name = r"%s\_%s" % (kwargs["display_name"], ax)
            else:
                disp_name = r"\partial %s/\partial %s" % (field, ax)
            name = "Grad_%s_%s" % (field, ax)
            self[name] = DerivedField(name, function=eval('_grad%s' % ax),
                         take_log=False, validators=[ValidateSpatial(1,[field])],
                         display_name = disp_name, **d_kwargs)

        def _grad(f, data) :
            a = np.power(data["Grad_%s_x" % field],2)
            b = np.power(data["Grad_%s_y" % field],2)
            c = np.power(data["Grad_%s_z" % field],2)
            norm = np.sqrt(a+b+c)
            return norm

        if "display_name" in kwargs:
            disp_name = kwargs["display_name"]
        else:
            disp_name = r"\Vert\nabla %s\Vert" % (field)
        name = "Grad_%s" % field
        self[name] = DerivedField(name, function=_grad, take_log=False,
                                  display_name = disp_name, **d_kwargs)
        mylog.info("Added new fields: Grad_%s_x, Grad_%s_y, Grad_%s_z, Grad_%s" \
                   % (field, field, field, field))

    def has_key(self, key):
        # This gets used a lot
        if key in self: return True
        if self.fallback is None: return False
        return self.fallback.has_key(key)

    def __missing__(self, key):
        if self.fallback is None:
            raise KeyError("No field named %s" % (key,))
        return self.fallback[key]

    name = ""

    @classmethod
    def create_with_fallback(cls, fallback, name = ""):
        obj = cls()
        obj.fallback = fallback
        obj.name = name
        return obj

    def __contains__(self, key):
        if dict.__contains__(self, key): return True
        if self.fallback is None: return False
        return key in self.fallback

    def __iter__(self):
        for f in dict.__iter__(self):
            yield f
        if self.fallback is not None:
            for f in self.fallback: yield f

    def keys(self):
        keys = dict.keys(self)
        if self.fallback:
            keys += self.fallback.keys()
        return keys

def TranslationFunc(field_name):
    def _TranslationFunc(field, data):
        return data[field_name]
    return _TranslationFunc

def NullFunc(field, data):
    return

FieldInfo = FieldInfoContainer()
FieldInfo.name = id(FieldInfo)
add_field = FieldInfo.add_field
add_grad = FieldInfo.add_grad

def derived_field(**kwargs):
    def inner_decorator(function):
        if 'name' not in kwargs:
            kwargs['name'] = function.func_name
        kwargs['function'] = function
        add_field(**kwargs)
        return function
    return inner_decorator

class ValidationException(Exception):
    pass

class NeedsGridType(ValidationException):
    def __init__(self, ghost_zones = 0, fields=None):
        self.ghost_zones = ghost_zones
        self.fields = fields
    def __str__(self):
        return "(%s, %s)" % (self.ghost_zones, self.fields)

class NeedsOriginalGrid(NeedsGridType):
    def __init__(self):
        self.ghost_zones = 0

class NeedsDataField(ValidationException):
    def __init__(self, missing_fields):
        self.missing_fields = missing_fields
    def __str__(self):
        return "(%s)" % (self.missing_fields)

class NeedsProperty(ValidationException):
    def __init__(self, missing_properties):
        self.missing_properties = missing_properties
    def __str__(self):
        return "(%s)" % (self.missing_properties)

class NeedsParameter(ValidationException):
    def __init__(self, missing_parameters):
        self.missing_parameters = missing_parameters
    def __str__(self):
        return "(%s)" % (self.missing_parameters)

class FieldDetector(defaultdict):
    Level = 1
    NumberOfParticles = 1
    _read_exception = None
    _id_offset = 0

    def __init__(self, nd = 16, pf = None, flat = False):
        self.nd = nd
        self.flat = flat
        self._spatial = not flat
        self.ActiveDimensions = [nd,nd,nd]
        self.shape = tuple(self.ActiveDimensions)
        self.size = np.prod(self.ActiveDimensions)
        self.LeftEdge = [0.0, 0.0, 0.0]
        self.RightEdge = [1.0, 1.0, 1.0]
        self.dds = np.ones(3, "float64")
        class fake_parameter_file(defaultdict):
            pass

        if pf is None:
            # required attrs
            pf = fake_parameter_file(lambda: 1)
            pf["Massarr"] = np.ones(6)
            pf.current_redshift = pf.omega_lambda = pf.omega_matter = \
                pf.cosmological_simulation = 0.0
            pf.hubble_constant = 0.7
            pf.domain_left_edge = np.zeros(3, 'float64')
            pf.domain_right_edge = np.ones(3, 'float64')
            pf.dimensionality = 3
            pf.periodicity = (True, True, True)
        self.pf = pf

        class fake_hierarchy(object):
            class fake_io(object):
                def _read_data_set(io_self, data, field):
                    return self._read_data(field)
                _read_exception = RuntimeError
            io = fake_io()
            def get_smallest_dx(self):
                return 1.0

        self.hierarchy = fake_hierarchy()
        self.requested = []
        self.requested_parameters = []
        if not self.flat:
            defaultdict.__init__(self,
                lambda: np.ones((nd, nd, nd), dtype='float64')
                + 1e-4*np.random.random((nd, nd, nd)))
        else:
            defaultdict.__init__(self,
                lambda: np.ones((nd * nd * nd), dtype='float64')
                + 1e-4*np.random.random((nd * nd * nd)))

    def _reshape_vals(self, arr):
        if not self._spatial: return arr
        if len(arr.shape) == 3: return arr
        return arr.reshape(self.ActiveDimensions, order="C")

    def __missing__(self, item):
        if hasattr(self.pf, "field_info"):
            if not isinstance(item, tuple):
                field = ("unknown", item)
                finfo = self.pf._get_field_info(*field)
                #mylog.debug("Guessing field %s is %s", item, finfo.name)
            else:
                field = item
            finfo = self.pf._get_field_info(*field)
            # For those cases where we are guessing the field type, we will
            # need to re-update -- otherwise, our item will always not have the
            # field type.  This can lead to, for instance, "unknown" particle
            # types not getting correctly identified.
            # Note that the *only* way this works is if we also fix our field
            # dependencies during checking.  Bug #627 talks about this.
            item = self.pf._last_freq
        else:
            FI = getattr(self.pf, "field_info", FieldInfo)
            if item in FI:
                finfo = FI[item]
            else:
                finfo = None
        if finfo is not None and finfo._function.func_name != 'NullFunc':
            try:
                vv = finfo(self)
            except NeedsGridType as exc:
                ngz = exc.ghost_zones
                nfd = FieldDetector(self.nd + ngz * 2, pf = self.pf)
                nfd._num_ghost_zones = ngz
                vv = finfo(nfd)
                if ngz > 0: vv = vv[ngz:-ngz, ngz:-ngz, ngz:-ngz]
                for i in nfd.requested:
                    if i not in self.requested: self.requested.append(i)
                for i in nfd.requested_parameters:
                    if i not in self.requested_parameters:
                        self.requested_parameters.append(i)
            if vv is not None:
                if not self.flat: self[item] = vv
                else: self[item] = vv.ravel()
                return self[item]
        elif finfo is not None and finfo.particle_type:
            if item == "Coordinates" or item[1] == "Coordinates" or \
               item == "Velocities" or item[1] == "Velocities" or \
               item == "Velocity" or item[1] == "Velocity":
                # A vector
                self[item] = \
                  YTArray(np.ones((self.NumberOfParticles, 3)),
                          finfo.units, registry=self.pf.unit_registry)
            else:
                # Not a vector
                self[item] = \
                  YTArray(np.ones(self.NumberOfParticles),
                          finfo.units, registry=self.pf.unit_registry)
            self.requested.append(item)
            return self[item]
        self.requested.append(item)
        if item not in self:
            self[item] = self._read_data(item)
        return self[item]

    def deposit(self, *args, **kwargs):
        return np.random.random((self.nd, self.nd, self.nd))

    def _read_data(self, field_name):
        self.requested.append(field_name)
        FI = getattr(self.pf, "field_info", FieldInfo)
        if field_name in FI and FI[field_name].particle_type:
            self.requested.append(field_name)
            return np.ones(self.NumberOfParticles)
        return YTArray(defaultdict.__missing__(self, field_name),
                       input_units=FI[field_name].units,
                       registry=self.pf.unit_registry)

    fp_units = {
        'bulk_velocity' : 'cm/s',
        'center' : 'cm',
        'normal' : ''
        }

    def get_field_parameter(self, param, default = None):
        self.requested_parameters.append(param)
        if param in ['bulk_velocity', 'center', 'normal']:
<<<<<<< HEAD
            return YTArray(np.random.random(3) * 1e-2, self.fp_units[param])
=======
            return np.random.random(3) * 1e-2
        elif param in ['axis']:
            return 0
>>>>>>> c1f15d24
        else:
            return 0.0

    _num_ghost_zones = 0
    id = 1

    def has_field_parameter(self, param):
        return True

    @property
    def fcoords(self):
        fc = np.array(np.mgrid[0:1:self.nd*1j,
                               0:1:self.nd*1j,
                               0:1:self.nd*1j])
        if self.flat:
            fc.shape = (self.nd*self.nd*self.nd, 3)
        else:
            fc = fc.transpose()
        return fc

    @property
    def icoords(self):
        ic = np.mgrid[0:self.nd-1:self.nd*1j,
                      0:self.nd-1:self.nd*1j,
                      0:self.nd-1:self.nd*1j]
        if self.flat:
            ic.shape = (self.nd*self.nd*self.nd, 3)
        else:
            ic = ic.transpose()
        return ic

    @property
    def ires(self):
        ir = np.ones(self.nd**3, dtype="int64")
        if not self.flat:
            ir.shape = (self.nd, self.nd, self.nd)
        return ir

    @property
    def fwidth(self):
        fw = np.ones(self.nd**3, dtype="float64") / self.nd
        if not self.flat:
            fw.shape = (self.nd, self.nd, self.nd)
        return fw

class FieldUnitsError(Exception):
    pass

class DerivedField(object):
    """
    This is the base class used to describe a cell-by-cell derived field.

    Parameters
    ----------

    name : str
       is the name of the field.
    function : callable
       A function handle that defines the field.  Should accept
       arguments (field, data)
    units : str
       A plain text string encoding the unit.  Powers must be in
       python syntax (** instead of ^).
    take_log : bool
       Describes whether the field should be logged
    validators : list
       A list of :class:`FieldValidator` objects
    particle_type : bool
       Is this a particle (1D) field?
    vector_field : bool
       Describes the dimensionality of the field.  Currently unused.
    display_field : bool
       Governs its appearance in the dropdowns in Reason
    not_in_all : bool
       Used for baryon fields from the data that are not in all the grids
    display_name : str
       A name used in the plots
    projection_conversion : unit
       which unit should we multiply by in a projection?
    """
    def __init__(self, name, function, units=None,
                 take_log=True, validators=None,
                 particle_type=False, vector_field=False, display_field=True,
                 not_in_all=False, display_name=None,
                 projection_conversion="cm"):
        self.name = name
        self.take_log = take_log
        self.display_name = display_name
        self.not_in_all = not_in_all
        self.display_field = display_field
        self.particle_type = particle_type
        self.vector_field = vector_field

        self._function = function

        if validators:
            self.validators = ensure_list(validators)
        else:
            self.validators = []

        # handle units
        if units is None:
            self.units = ""
        elif isinstance(units, str):
            self.units = units
        elif isinstance(units, Unit):
            self.units = str(units)
        else:
            raise FieldUnitsError("Cannot handle units '%s' (type %s)." \
                                  "Please provide a string or Unit " \
                                  "object." % (units, type(units)) )

    def _copy_def(self):
        dd = {}
        dd['name'] = self.name
        dd['units'] = self.units
        dd['take_log'] = self.take_log
        dd['validators'] = list(self.validators)
        dd['particle_type'] = self.particle_type
        dd['vector_field'] = self.vector_field
        dd['display_field'] = True
        dd['not_in_all'] = self.not_in_all
        dd['display_name'] = self.display_name
        dd['projection_conversion'] = self.projection_conversion
        return dd

    def get_units(self):
        return "unknown"

    def get_projected_units(self):
        return "unknown"

    def check_available(self, data):
        """
        This raises an exception of the appropriate type if the set of
        validation mechanisms are not met, and otherwise returns True.
        """
        for validator in self.validators:
            validator(data)
        # If we don't get an exception, we're good to go
        return True

    def get_dependencies(self, *args, **kwargs):
        """
        This returns a list of names of fields that this field depends on.
        """
        e = FieldDetector(*args, **kwargs)
        if self._function.func_name == '<lambda>':
            e.requested.append(self.name)
        else:
            e[self.name]
        return e

    def __call__(self, data):
        """ Return the value of the field in a given *data* object. """
        ii = self.check_available(data)
        original_fields = data.keys() # Copy
        if self._function is not NullFunc:
            dd = self._function(self, data)
        else:
            raise RuntimeError(
                "Something has gone terribly wrong, _function is NullFunc")
        for field_name in data.keys():
            if field_name not in original_fields:
                del data[field_name]
        return dd

    def get_source(self):
        """
        Return a string containing the source of the function (if possible.)
        """
        return inspect.getsource(self._function)

    def get_label(self, projected=False):
        """
        Return a data label for the given field, inluding units.
        """
        name = self.name
        if self.display_name is not None:
            name = self.display_name

        # Start with the field name
        data_label = r"$\rm{%s}" % name

        # Grab the correct units
        if projected:
            raise NotImplementedError
        else:
            units = self.units
        # Add unit label
        if not units.is_dimensionless:
            data_label += r"\/\/ (%s)" % (units)

        data_label += r"$"
        return data_label

class FieldValidator(object):
    pass

class ValidateParameter(FieldValidator):
    def __init__(self, parameters):
        """
        This validator ensures that the parameter file has a given parameter.
        """
        FieldValidator.__init__(self)
        self.parameters = ensure_list(parameters)
    def __call__(self, data):
        doesnt_have = []
        for p in self.parameters:
            if not data.has_field_parameter(p):
                doesnt_have.append(p)
        if len(doesnt_have) > 0:
            raise NeedsParameter(doesnt_have)
        return True

class ValidateDataField(FieldValidator):
    def __init__(self, field):
        """
        This validator ensures that the output file has a given data field stored
        in it.
        """
        FieldValidator.__init__(self)
        self.fields = ensure_list(field)
    def __call__(self, data):
        doesnt_have = []
        if isinstance(data, FieldDetector): return True
        for f in self.fields:
            if f not in data.hierarchy.field_list:
                doesnt_have.append(f)
        if len(doesnt_have) > 0:
            raise NeedsDataField(doesnt_have)
        return True

class ValidateProperty(FieldValidator):
    def __init__(self, prop):
        """
        This validator ensures that the data object has a given python attribute.
        """
        FieldValidator.__init__(self)
        self.prop = ensure_list(prop)
    def __call__(self, data):
        doesnt_have = []
        for p in self.prop:
            if not hasattr(data,p):
                doesnt_have.append(p)
        if len(doesnt_have) > 0:
            raise NeedsProperty(doesnt_have)
        return True

class ValidateSpatial(FieldValidator):
    def __init__(self, ghost_zones = 0, fields=None):
        """
        This validator ensures that the data handed to the field is of spatial
        nature -- that is to say, 3-D.
        """
        FieldValidator.__init__(self)
        self.ghost_zones = ghost_zones
        self.fields = fields
    def __call__(self, data):
        # When we say spatial information, we really mean
        # that it has a three-dimensional data structure
        #if isinstance(data, FieldDetector): return True
        if not getattr(data, '_spatial', False):
            raise NeedsGridType(self.ghost_zones,self.fields)
        if self.ghost_zones <= data._num_ghost_zones:
            return True
        raise NeedsGridType(self.ghost_zones,self.fields)

class ValidateGridType(FieldValidator):
    def __init__(self):
        """
        This validator ensures that the data handed to the field is an actual
        grid patch, not a covering grid of any kind.
        """
        FieldValidator.__init__(self)
    def __call__(self, data):
        # We need to make sure that it's an actual AMR grid
        if isinstance(data, FieldDetector): return True
        if getattr(data, "_type_name", None) == 'grid': return True
        raise NeedsOriginalGrid()<|MERGE_RESOLUTION|>--- conflicted
+++ resolved
@@ -342,13 +342,9 @@
     def get_field_parameter(self, param, default = None):
         self.requested_parameters.append(param)
         if param in ['bulk_velocity', 'center', 'normal']:
-<<<<<<< HEAD
             return YTArray(np.random.random(3) * 1e-2, self.fp_units[param])
-=======
-            return np.random.random(3) * 1e-2
         elif param in ['axis']:
             return 0
->>>>>>> c1f15d24
         else:
             return 0.0
 
