--- conflicted
+++ resolved
@@ -168,11 +168,7 @@
         try:
             ret._pre_outputs = outputs[:]
         except TypeError as e:
-<<<<<<< HEAD
-            raise YTOutputNotIdentified(outputs) from e
-=======
             raise YTUnidentifiedDataType(outputs) from e
->>>>>>> 3ddbda0b
         return ret
 
     def __init__(
