import functools
import itertools
import numpy as np
import os
import time
import weakref
import warnings

from collections import defaultdict
import pickle

from yt.config import ytcfg
from yt.fields.derived_field import \
    DerivedField
from yt.fields.field_type_container import \
    FieldTypeContainer
from yt.funcs import \
    mylog, \
    set_intersection, \
    ensure_list, \
    issue_deprecation_warning, \
    iterable, \
    setdefaultattr
from yt.utilities.cosmology import \
    Cosmology
from yt.utilities.exceptions import \
    YTObjectNotImplemented, \
    YTFieldNotFound, \
    YTGeometryNotSupported, \
    YTIllDefinedParticleFilter
from yt.utilities.parallel_tools.parallel_analysis_interface import \
    parallel_root_only
from yt.utilities.parameter_file_storage import \
    ParameterFileStore, \
    NoParameterShelf, \
    output_type_registry
from yt.units import UnitContainer
from yt.units.dimensions import current_mks
from yt.units.unit_object import Unit, define_unit
from yt.units.unit_systems import unit_system_registry
from yt.units.unit_registry import UnitRegistry
from yt.fields.derived_field import \
    ValidateSpatial
from yt.fields.fluid_fields import \
    setup_gradient_fields
from yt.fields.particle_fields import \
    DEP_MSG_SMOOTH_FIELD
from yt.data_objects.particle_filters import \
    filter_registry
from yt.data_objects.particle_unions import \
    ParticleUnion
from yt.data_objects.data_containers import \
    data_object_registry
from yt.utilities.minimal_representation import \
    MinimalDataset
from yt.units.yt_array import \
    YTArray, \
    YTQuantity
from yt.units import \
    _wrap_display_ytarray
from yt.units.unit_systems import create_code_unit_system
from yt.data_objects.region_expression import \
    RegionExpression
from yt.geometry.coordinates.api import \
    CoordinateHandler, \
    CartesianCoordinateHandler, \
    PolarCoordinateHandler, \
    CylindricalCoordinateHandler, \
    SphericalCoordinateHandler, \
    GeographicCoordinateHandler, \
    SpectralCubeCoordinateHandler, \
    InternalGeographicCoordinateHandler

# We want to support the movie format in the future.
# When such a thing comes to pass, I'll move all the stuff that is constant up
# to here, and then have it instantiate EnzoDatasets as appropriate.

_cached_datasets = weakref.WeakValueDictionary()
_ds_store = ParameterFileStore()

def _unsupported_object(ds, obj_name):
    def _raise_unsupp(*args, **kwargs):
        raise YTObjectNotImplemented(ds, obj_name)
    return _raise_unsupp

class RegisteredDataset(type):
    def __init__(cls, name, b, d):
        type.__init__(cls, name, b, d)
        output_type_registry[name] = cls
        mylog.debug("Registering: %s as %s", name, cls)

class IndexProxy(object):
    # This is a simple proxy for Index objects.  It enables backwards
    # compatibility so that operations like .h.sphere, .h.print_stats and
    # .h.grid_left_edge will correctly pass through to the various dataset or
    # index objects.
    def __init__(self, ds):
        self.ds = weakref.proxy(ds)
        ds.index

    def __getattr__(self, name):
        # Check the ds first
        if hasattr(self.ds, name):
            return getattr(self.ds, name)
        # Now for a subset of the available items, check the ds.index.
        elif name in self.ds.index._index_properties:
            return getattr(self.ds.index, name)
        raise AttributeError

class MutableAttribute(object):
    """A descriptor for mutable data"""
    def __init__(self, display_array = False):
        self.data = weakref.WeakKeyDictionary()
        self.display_array = display_array

    def __get__(self, instance, owner):
        if not instance:
            return None
        ret = self.data.get(instance, None)
        try:
            ret = ret.copy()
        except AttributeError:
            pass
        if self.display_array:
            try:
                setattr(ret, "_ipython_display_",
                        functools.partial(_wrap_display_ytarray, ret))
            # This will error out if the items have yet to be turned into
            # YTArrays, in which case we just let it go.
            except AttributeError:
                pass
        return ret

    def __set__(self, instance, value):
        self.data[instance] = value

def requires_index(attr_name):
    @property
    def ireq(self):
        self.index
        # By now it should have been set
        attr = self.__dict__[attr_name]
        return attr

    @ireq.setter
    def ireq(self, value):
        self.__dict__[attr_name] = value

    return ireq

class Dataset(metaclass = RegisteredDataset):

    default_fluid_type = "gas"
    default_field = ("gas", "density")
    fluid_types = ("gas", "deposit", "index")
    particle_types = ("io",) # By default we have an 'all'
    particle_types_raw = ("io",)
    geometry = "cartesian"
    coordinates = None
    storage_filename = None
    particle_unions = None
    known_filters = None
    _index_class = None
    field_units = None
    derived_field_list = requires_index("derived_field_list")
    fields = requires_index("fields")
    _instantiated = False
    _particle_type_counts = None
    _proj_type = 'quad_proj'
    _ionization_label_format = 'roman_numeral'

    def __new__(cls, filename=None, *args, **kwargs):
        if not isinstance(filename, str):
            obj = object.__new__(cls)
            # The Stream frontend uses a StreamHandler object to pass metadata
            # to __init__.
            is_stream = (hasattr(filename, 'get_fields') and
                         hasattr(filename, 'get_particle_type'))
            if not is_stream:
                obj.__init__(filename, *args, **kwargs)
            return obj
        apath = os.path.abspath(filename)
        cache_key = (apath, pickle.dumps(args), pickle.dumps(kwargs))
        if ytcfg.getboolean("yt","skip_dataset_cache"):
            obj = object.__new__(cls)
        elif cache_key not in _cached_datasets:
            obj = object.__new__(cls)
            if obj._skip_cache is False:
                _cached_datasets[cache_key] = obj
        else:
            obj = _cached_datasets[cache_key]
        return obj

    def __init__(self, filename, dataset_type=None, file_style=None,
                 units_override=None, unit_system="cgs"):
        """
        Base class for generating new output types.  Principally consists of
        a *filename* and a *dataset_type* which will be passed on to children.
        """
        # We return early and do NOT initialize a second time if this file has
        # already been initialized.
        if self._instantiated: return
        self.dataset_type = dataset_type
        self.file_style = file_style
        self.conversion_factors = {}
        self.parameters = {}
        self.region_expression = self.r = RegionExpression(self)
        self.known_filters = self.known_filters or {}
        self.particle_unions = self.particle_unions or {}
        self.field_units = self.field_units or {}
        if units_override is None:
            units_override = {}
        self.units_override = units_override

        # path stuff
        self.parameter_filename = str(filename)
        self.basename = os.path.basename(filename)
        self.directory = os.path.expanduser(os.path.dirname(filename))
        self.fullpath = os.path.abspath(self.directory)
        self.backup_filename = self.parameter_filename + '_backup.gdf'
        self.read_from_backup = False
        if os.path.exists(self.backup_filename):
            self.read_from_backup = True
        if len(self.directory) == 0:
            self.directory = "."

        # to get the timing right, do this before the heavy lifting
        self._instantiated = time.time()

        self.min_level = 0
        self.no_cgs_equiv_length = False

        if unit_system == 'code':
            # create a fake MKS unit system which we will override later to
            # avoid chicken/egg issue of the unit registry needing a unit system
            # but code units need a unit registry to define the code units on
            used_unit_system = 'mks'
        else:
            used_unit_system = unit_system

        self._create_unit_registry(used_unit_system)

        self._parse_parameter_file()
        self.set_units()
        self._assign_unit_system(unit_system)
        self._setup_coordinate_handler()

        # Because we need an instantiated class to check the ds's existence in
        # the cache, we move that check to here from __new__.  This avoids
        # double-instantiation.
        try:
            _ds_store.check_ds(self)
        except NoParameterShelf:
            pass
        self.print_key_parameters()

        self._set_derived_attrs()
        self._setup_classes()

    def _set_derived_attrs(self):
        if self.domain_left_edge is None or self.domain_right_edge is None:
            self.domain_center = np.zeros(3)
            self.domain_width = np.zeros(3)
        else:
            self.domain_center = 0.5 * (self.domain_right_edge + self.domain_left_edge)
            self.domain_width = self.domain_right_edge - self.domain_left_edge
        if not isinstance(self.current_time, YTQuantity):
            self.current_time = self.quan(self.current_time, "code_time")
        for attr in ("center", "width", "left_edge", "right_edge"):
            n = "domain_%s" % attr
            v = getattr(self, n)
            if not isinstance(v, YTArray) and v is not None:
                # Note that we don't add on _ipython_display_ here because
                # everything is stored inside a MutableAttribute.
                v = self.arr(v, "code_length")
                setattr(self, n, v)

    def __reduce__(self):
        args = (self._hash(),)
        return (_reconstruct_ds, args)

    def __repr__(self):
        return self.basename

    def _hash(self):
        s = "%s;%s;%s" % (self.basename,
            self.current_time, self.unique_identifier)
        try:
            import hashlib
            return hashlib.md5(s.encode('utf-8')).hexdigest()
        except ImportError:
            return s.replace(";", "*")

    _checksum = None
    @property
    def checksum(self):
        '''
        Computes md5 sum of a dataset.

        Note: Currently this property is unable to determine a complete set of
        files that are a part of a given dataset. As a first approximation, the
        checksum of :py:attr:`~parameter_file` is calculated. In case
        :py:attr:`~parameter_file` is a directory, checksum of all files inside
        the directory is calculated.
        '''
        if self._checksum is None:
            try:
                import hashlib
            except ImportError:
                self._checksum = 'nohashlib'
                return self._checksum

            def generate_file_md5(m, filename, blocksize=2**20):
                with open(filename , "rb") as f:
                    while True:
                        buf = f.read(blocksize)
                        if not buf:
                            break
                        m.update(buf)

            m = hashlib.md5()
            if os.path.isdir(self.parameter_filename):
                for root, _, files in os.walk(self.parameter_filename):
                    for fname in files:
                        fname = os.path.join(root, fname)
                        generate_file_md5(m, fname)
            elif os.path.isfile(self.parameter_filename):
                generate_file_md5(m, self.parameter_filename)
            else:
                m = 'notafile'

            if hasattr(m, 'hexdigest'):
                m = m.hexdigest()
            self._checksum = m
        return self._checksum

    domain_left_edge = MutableAttribute(True)
    domain_right_edge = MutableAttribute(True)
    domain_width = MutableAttribute(True)
    domain_dimensions = MutableAttribute(False)
    domain_center = MutableAttribute(True)

    @property
    def _mrep(self):
        return MinimalDataset(self)

    @property
    def _skip_cache(self):
        return False

    def hub_upload(self):
        self._mrep.upload()

    @classmethod
    def _is_valid(cls, *args, **kwargs):
        return False

    @classmethod
    def _guess_candidates(cls, base, directories, files):
        """
        This is a class method that accepts a directory (base), a list of files
        in that directory, and a list of subdirectories.  It should return a
        list of filenames (defined relative to the supplied directory) and a
        boolean as to whether or not further directories should be recursed.

        This function doesn't need to catch all possibilities, nor does it need
        to filter possibilities.
        """
        return [], True

    def close(self):
        pass

    def __getitem__(self, key):
        """ Returns units, parameters, or conversion_factors in that order. """
        return self.parameters[key]

    def __iter__(self):
      for i in self.parameters: yield i

    def get_smallest_appropriate_unit(self, v, quantity='distance',
                                      return_quantity=False):
        """
        Returns the largest whole unit smaller than the YTQuantity passed to
        it as a string.

        The quantity keyword can be equal to `distance` or `time`.  In the
        case of distance, the units are: 'Mpc', 'kpc', 'pc', 'au', 'rsun',
        'km', etc.  For time, the units are: 'Myr', 'kyr', 'yr', 'day', 'hr',
        's', 'ms', etc.

        If return_quantity is set to True, it finds the largest YTQuantity
        object with a whole unit and a power of ten as the coefficient, and it
        returns this YTQuantity.
        """
        good_u = None
        if quantity == 'distance':
            unit_list =['Ppc', 'Tpc', 'Gpc', 'Mpc', 'kpc', 'pc', 'au', 'rsun',
                        'km', 'cm', 'um', 'nm', 'pm']
        elif quantity == 'time':
            unit_list =['Yyr', 'Zyr', 'Eyr', 'Pyr', 'Tyr', 'Gyr', 'Myr', 'kyr',
                        'yr', 'day', 'hr', 's', 'ms', 'us', 'ns', 'ps', 'fs']
        else:
            raise SyntaxError("Specified quantity must be equal to 'distance'"\
                              "or 'time'.")
        for unit in unit_list:
            uq = self.quan(1.0, unit)
            if uq <= v:
                good_u = unit
                break
        if good_u is None and quantity == 'distance': good_u = 'cm'
        if good_u is None and quantity == 'time': good_u = 's'
        if return_quantity:
            unit_index = unit_list.index(good_u)
            # This avoids indexing errors
            if unit_index == 0: return self.quan(1, unit_list[0])
            # Number of orders of magnitude between unit and next one up
            OOMs = np.ceil(np.log10(self.quan(1, unit_list[unit_index-1]) /
                                    self.quan(1, unit_list[unit_index])))
            # Backwards order of coefficients (e.g. [100, 10, 1])
            coeffs = 10**np.arange(OOMs)[::-1]
            for j in coeffs:
                uq = self.quan(j, good_u)
                if uq <= v:
                    return uq
        else:
            return good_u

    def has_key(self, key):
        """
        Checks units, parameters, and conversion factors. Returns a boolean.

        """
        return key in self.parameters

    _instantiated_index = None
    @property
    def index(self):
        if self._instantiated_index is None:
            if self._index_class is None:
                raise RuntimeError("You should not instantiate Dataset.")
            self._instantiated_index = self._index_class(
                self, dataset_type=self.dataset_type)
            # Now we do things that we need an instantiated index for
            # ...first off, we create our field_info now.
            oldsettings = np.geterr()
            np.seterr(all='ignore')
            self.create_field_info()
            np.seterr(**oldsettings)
        return self._instantiated_index

    _index_proxy = None
    @property
    def h(self):
        if self._index_proxy is None:
            self._index_proxy = IndexProxy(self)
        return self._index_proxy
    hierarchy = h

    @parallel_root_only
    def print_key_parameters(self):
        for a in ["current_time", "domain_dimensions", "domain_left_edge",
                  "domain_right_edge", "cosmological_simulation"]:
            if not hasattr(self, a):
                mylog.error("Missing %s in parameter file definition!", a)
                continue
            v = getattr(self, a)
            mylog.info("Parameters: %-25s = %s", a, v)
        if hasattr(self, "cosmological_simulation") and \
           getattr(self, "cosmological_simulation"):
            for a in ["current_redshift", "omega_lambda", "omega_matter",
                      "omega_radiation", "hubble_constant"]:
                if not hasattr(self, a):
                    mylog.error("Missing %s in parameter file definition!", a)
                    continue
                v = getattr(self, a)
                mylog.info("Parameters: %-25s = %s", a, v)

    @parallel_root_only
    def print_stats(self):
        self.index.print_stats()

    @property
    def field_list(self):
        return self.index.field_list

    def create_field_info(self):
        self.field_dependencies = {}
        self.derived_field_list = []
        self.filtered_particle_types = []
        self.field_info = self._field_info_class(self, self.field_list)
        self.coordinates.setup_fields(self.field_info)
        self.field_info.setup_fluid_fields()
        for ptype in self.particle_types:
            self.field_info.setup_particle_fields(ptype)
        self.field_info.setup_fluid_index_fields()
        if "all" not in self.particle_types:
            mylog.debug("Creating Particle Union 'all'")
            pu = ParticleUnion("all", list(self.particle_types_raw))
            nfields = self.add_particle_union(pu)
            if nfields == 0:
                mylog.debug("zero common fields: skipping particle union 'all'")
        if "nbody" not in self.particle_types:
            mylog.debug("Creating Particle Union 'nbody'")
            ptypes = list(self.particle_types_raw)
            if hasattr(self, '_sph_ptypes'):
                for sph_ptype in self._sph_ptypes:
                    if sph_ptype in ptypes:
                        ptypes.remove(sph_ptype)
            if ptypes:
                nbody_ptypes = []
                for ptype in ptypes:
                    if (ptype, 'particle_mass') in self.field_info:
                        nbody_ptypes.append(ptype)
                pu = ParticleUnion("nbody", nbody_ptypes)
                nfields = self.add_particle_union(pu)
                if nfields == 0:
                    mylog.debug(
                        "zero common fields, skipping particle union 'nbody'")
        self.field_info.setup_extra_union_fields()
        mylog.debug("Loading field plugins.")
        self.field_info.load_all_plugins(self.default_fluid_type)
        deps, unloaded = self.field_info.check_derived_fields()
        self.field_dependencies.update(deps)
        self.fields = FieldTypeContainer(self)
        self.index.field_list = sorted(self.field_list)
        self._last_freq = (None, None)

    def set_field_label_format(self, format_property, value):
        """
        Set format properties for how fields will be written
        out. Accepts 

        format_property : string indicating what property to set
        value: the value to set for that format_property
        """
        available_formats = {"ionization_label":("plus_minus", "roman_numeral")}
        if format_property in available_formats:
            if value in available_formats[format_property]:
                setattr(self, "_%s_format" % format_property, value)
            else:
                raise ValueError("{0} not an acceptable value for format_property "
                        "{1}. Choices are {2}.".format(value, format_property,
                            available_formats[format_property]))
        else:
            raise ValueError("{0} not a recognized format_property. Available"
                             "properties are: {1}".format(format_property,
                                                         list(available_formats.keys())))


    def setup_deprecated_fields(self):
        from yt.fields.field_aliases import _field_name_aliases
        added = []
        for old_name, new_name in _field_name_aliases:
            try:
                fi = self._get_field_info(new_name)
            except YTFieldNotFound:
                continue
            self.field_info.alias(("gas", old_name), fi.name)
            added.append(("gas", old_name))
        self.field_info.find_dependencies(added)

    def _setup_coordinate_handler(self):
        kwargs = {}
        if isinstance(self.geometry, tuple):
            self.geometry, ordering = self.geometry
            kwargs['ordering'] = ordering
        if isinstance(self.geometry, CoordinateHandler):
            # I kind of dislike this.  The geometry field should always be a
            # string, but the way we're set up with subclassing, we can't
            # mandate that quite the way I'd like.
            self.coordinates = self.geometry
            return
        elif callable(self.geometry):
            cls = self.geometry
        elif self.geometry == "cartesian":
            cls = CartesianCoordinateHandler
        elif self.geometry == "cylindrical":
            cls = CylindricalCoordinateHandler
        elif self.geometry == "polar":
            cls = PolarCoordinateHandler
        elif self.geometry == "spherical":
            cls = SphericalCoordinateHandler
        elif self.geometry == "geographic":
            cls = GeographicCoordinateHandler
        elif self.geometry == "internal_geographic":
            cls = InternalGeographicCoordinateHandler
        elif self.geometry == "spectral_cube":
            cls = SpectralCubeCoordinateHandler
        else:
            raise YTGeometryNotSupported(self.geometry)
        self.coordinates = cls(self, **kwargs)

    def add_particle_union(self, union):
        # No string lookups here, we need an actual union.
        f = self.particle_fields_by_type

        # find fields common to all particle types in the union
        fields = set_intersection(
            [f[s] for s in union if s in self.particle_types_raw]
        )

        if len(fields) == 0:
            # don't create this union if no fields are common to all
            # particle types
            return len(fields)

        for field in fields:
            units = set([])
            for s in union:
                # First we check our existing fields for units
                funits = self._get_field_info(s, field).units
                # Then we override with field_units settings.
                funits = self.field_units.get((s, field), funits)
                units.add(funits)
            if len(units) == 1:
                self.field_units[union.name, field] = list(units)[0]
        self.particle_types += (union.name,)
        self.particle_unions[union.name] = union
        fields = [ (union.name, field) for field in fields]
        new_fields = [_ for _ in fields if _ not in self.field_list]
        self.field_list.extend(new_fields)
        new_field_info_fields = [
            _ for _ in fields if _ not in self.field_info.field_list]
        self.field_info.field_list.extend(new_field_info_fields)
        self.index.field_list = sorted(self.field_list)
        # Give ourselves a chance to add them here, first, then...
        # ...if we can't find them, we set them up as defaults.
        new_fields = self._setup_particle_types([union.name])
        self.field_info.find_dependencies(new_fields)
        return len(new_fields)

    def add_particle_filter(self, filter):
        """Add particle filter to the dataset.

        Add ``filter`` to the dataset and set up relavent derived_field.
        It will also add any ``filtered_type`` that the ``filter`` depends on.

        """
        # This requires an index
        self.index
        # This is a dummy, which we set up to enable passthrough of "all"
        # concatenation fields.
        n = getattr(filter, "name", filter)
        self.known_filters[n] = None
        if isinstance(filter, str):
            used = False
            f = filter_registry.get(filter, None)
            if f is None:
                return False
            used = self._setup_filtered_type(f)
            if used:
                filter = f
        else:
            used = self._setup_filtered_type(filter)
        if not used:
            self.known_filters.pop(n, None)
            return False
        self.known_filters[filter.name] = filter
        return True

    def _setup_filtered_type(self, filter):
        # Check if the filtered_type of this filter is known,
        # otherwise add it first if it is in the filter_registry
        if filter.filtered_type not in self.known_filters.keys():
            if filter.filtered_type in filter_registry:
                add_success = self.add_particle_filter(filter.filtered_type)
                if add_success:
                    mylog.info("Added filter dependency '%s' for '%s'",
                       filter.filtered_type, filter.name)

        if not filter.available(self.derived_field_list):
            raise YTIllDefinedParticleFilter(
                filter, filter.missing(self.derived_field_list))
        fi = self.field_info
        fd = self.field_dependencies
        available = False
        for fn in self.derived_field_list:
            if fn[0] == filter.filtered_type:
                # Now we can add this
                available = True
                self.derived_field_list.append(
                    (filter.name, fn[1]))
                fi[filter.name, fn[1]] = filter.wrap_func(fn, fi[fn])
                # Now we append the dependencies
                fd[filter.name, fn[1]] = fd[fn]
        if available:
            if filter.name not in self.particle_types:
                self.particle_types += (filter.name,)
            if filter.name not in self.filtered_particle_types:
                self.filtered_particle_types.append(filter.name)
            if hasattr(self, '_sph_ptypes'):
                if filter.filtered_type == self._sph_ptypes[0]:
                    mylog.warning("It appears that you are filtering on an SPH field "
                                  "type. It is recommended to use 'gas' as the "
                                  "filtered particle type in this case instead.")
                if filter.filtered_type in (self._sph_ptypes + ("gas",)):
                    self._sph_ptypes = self._sph_ptypes + (filter.name,)
            new_fields = self._setup_particle_types([filter.name])
            deps, _ = self.field_info.check_derived_fields(new_fields)
            self.field_dependencies.update(deps)
        return available

    def _setup_particle_types(self, ptypes = None):
        df = []
        if ptypes is None: ptypes = self.ds.particle_types_raw
        for ptype in set(ptypes):
            df += self._setup_particle_type(ptype)
        return df

    _last_freq = (None, None)
    _last_finfo = None
    def _get_field_info(self, ftype, fname = None):
        self.index
        if fname is None:
            if isinstance(ftype, DerivedField):
                ftype, fname = ftype.name
            else:
                ftype, fname = "unknown", ftype
        guessing_type = False
        if ftype == "unknown":
            guessing_type = True
            ftype = self._last_freq[0] or ftype
        field = (ftype, fname)
        if field == self._last_freq:
            if field not in self.field_info.field_aliases.values():
                return self._last_finfo
        if field in self.field_info:
            self._last_freq = field
            self._last_finfo = self.field_info[(ftype, fname)]
            return self._last_finfo
        if fname in self.field_info:
            # Sometimes, if guessing_type == True, this will be switched for
            # the type of field it is.  So we look at the field type and
            # determine if we need to change the type.
            fi = self._last_finfo = self.field_info[fname]
<<<<<<< HEAD
            if fi.sampling_type == "particle" and self._last_freq[0] \
                not in self.particle_types:
                    field = "all", field[1]
            elif not fi.sampling_type == "particle" and self._last_freq[0] \
                not in self.fluid_types:
                    field = self.default_fluid_type, field[1]
=======
            if fi.particle_type and self._last_freq[0] not in self.particle_types:
                field = "all", field[1]
            elif not fi.particle_type and self._last_freq[0] not in self.fluid_types:
                field = self.default_fluid_type, field[1]
>>>>>>> 1340c119
            self._last_freq = field
            return self._last_finfo
        # We also should check "all" for particles, which can show up if you're
        # mixing deposition/gas fields with particle fields.
        if guessing_type:
            if hasattr(self, '_sph_ptype'):
                to_guess = [self.default_fluid_type, 'all']
            else:
                to_guess = ['all', self.default_fluid_type]
            to_guess +=  list(self.fluid_types) + list(self.particle_types)
            for ftype in to_guess:
                if (ftype, fname) in self.field_info:
                    self._last_freq = (ftype, fname)
                    self._last_finfo = self.field_info[(ftype, fname)]
                    return self._last_finfo
        raise YTFieldNotFound((ftype, fname), self)

    def _setup_classes(self):
        # Called by subclass
        self.object_types = []
        self.objects = []
        self.plots = []
        for name, cls in sorted(data_object_registry.items()):
            if name in self._index_class._unsupported_objects:
                setattr(self, name,
                    _unsupported_object(self, name))
                continue
            self._add_object_class(name, cls)
        self.object_types.sort()

    def _add_object_class(self, name, base):
        # skip projection data objects that don't make sense
        # for this type of data
        if 'proj' in name and name != self._proj_type:
            return
        elif 'proj' in name:
            name = 'proj'
        self.object_types.append(name)
        obj = functools.partial(base, ds=weakref.proxy(self))
        obj.__doc__ = base.__doc__
        setattr(self, name, obj)

    def find_max(self, field):
        """
        Returns (value, location) of the maximum of a given field.
        """
        mylog.debug("Searching for maximum value of %s", field)
        source = self.all_data()
        max_val, mx, my, mz = \
            source.quantities.max_location(field)
        center = self.arr([mx, my, mz], dtype="float64").to('code_length')
        mylog.info("Max Value is %0.5e at %0.16f %0.16f %0.16f",
              max_val, center[0], center[1], center[2])
        return max_val, center

    def find_min(self, field):
        """
        Returns (value, location) for the minimum of a given field.
        """
        mylog.debug("Searching for minimum value of %s", field)
        source = self.all_data()
        min_val, mx, my, mz = \
            source.quantities.min_location(field)
        center = self.arr([mx, my, mz], dtype="float64").to('code_length')
        mylog.info("Min Value is %0.5e at %0.16f %0.16f %0.16f",
              min_val, center[0], center[1], center[2])
        return min_val, center

    def find_field_values_at_point(self, fields, coords):
        """
        Returns the values [field1, field2,...] of the fields at the given
        coordinates. Returns a list of field values in the same order as
        the input *fields*.
        """
        point = self.point(coords)
        ret = []
        field_list = ensure_list(fields)
        for field in field_list:
            ret.append(point[field])
        if len(field_list) == 1:
            return ret[0]
        else:
            return ret

    def find_field_values_at_points(self, fields, coords):
        """
        Returns the values [field1, field2,...] of the fields at the given
        [(x1, y1, z2), (x2, y2, z2),...] points.  Returns a list of field
        values in the same order as the input *fields*.

        """
        # If an optimized version exists on the Index object we'll use that
        try:
            return self.index._find_field_values_at_points(fields, coords)
        except AttributeError:
            pass

        fields = ensure_list(fields)
        out = []

        # This may be slow because it creates a data object for each point
        for field_index, field in enumerate(fields):
            funit = self._get_field_info(field).units
            out.append(self.arr(np.empty((len(coords),)), funit))
            for coord_index, coord in enumerate(coords):
                out[field_index][coord_index] = self.point(coord)[field]
        if len(fields) == 1:
            return out[0]
        else:
            return out

    # Now all the object related stuff
    def all_data(self, find_max=False, **kwargs):
        """
        all_data is a wrapper to the Region object for creating a region
        which covers the entire simulation domain.
        """
        self.index
        if find_max: c = self.find_max("density")[1]
        else: c = (self.domain_right_edge + self.domain_left_edge)/2.0
        return self.region(c,
            self.domain_left_edge, self.domain_right_edge, **kwargs)

    def box(self, left_edge, right_edge, **kwargs):
        """
        box is a wrapper to the Region object for creating a region
        without having to specify a *center* value.  It assumes the center
        is the midpoint between the left_edge and right_edge.

        Keyword arguments are passed to the initializer of the YTRegion object
        (e.g. ds.region).
        """
        # we handle units in the region data object
        # but need to check if left_edge or right_edge is a
        # list or other non-array iterable before calculating
        # the center
        if not isinstance(left_edge, np.ndarray):
            left_edge = np.array(left_edge)
        if not isinstance(right_edge, np.ndarray):
            right_edge = np.array(right_edge)
        left_edge = left_edge.astype('float64')
        right_edge = right_edge.astype('float64')
        c = (left_edge + right_edge)/2.0
        return self.region(c, left_edge, right_edge, **kwargs)

    def _setup_particle_type(self, ptype):
        orig = set(self.field_info.items())
        self.field_info.setup_particle_fields(ptype)
        return [n for n, v in set(self.field_info.items()).difference(orig)]

    @property
    def particle_fields_by_type(self):
        fields = defaultdict(list)
        for field in self.field_list:
            if field[0] in self.particle_types_raw:
                fields[field[0]].append(field[1])
        return fields

    @property
    def particles_exist(self):
        for pt, f in itertools.product(self.particle_types_raw, self.field_list):
            if pt == f[0]:
                return True
        return False

    @property
    def particle_type_counts(self):
        self.index
        if self.particles_exist is False:
            return {}

        # frontends or index implementation can populate this dict while
        # creating the index if they know particle counts at that time
        if self._particle_type_counts is not None:
            return self._particle_type_counts

        self._particle_type_counts = self.index._get_particle_type_counts()
        return self._particle_type_counts

    @property
    def ires_factor(self):
        o2 = np.log2(self.refine_by)
        if o2 != int(o2):
            raise RuntimeError
        return int(o2)

    def relative_refinement(self, l0, l1):
        return self.refine_by**(l1-l0)

    def _assign_unit_system(self, unit_system):
        if unit_system == "cgs":
            current_mks_unit = None
        else:
            current_mks_unit = 'A'
        magnetic_unit = getattr(self, 'magnetic_unit', None)
        if magnetic_unit is not None:
            if unit_system == "mks":
                if current_mks not in self.magnetic_unit.units.dimensions.free_symbols:
                    self.magnetic_unit = self.magnetic_unit.to('gauss').to('T')
                self.unit_registry.modify("code_magnetic", self.magnetic_unit.value)
            else:
                # if the magnetic unit is in T, we need to create the code unit
                # system as an MKS-like system
                if current_mks in self.magnetic_unit.units.dimensions.free_symbols:
                    self.magnetic_unit = self.magnetic_unit.to('T').to('gauss')
                # The following modification ensures that we get the conversion to 
                # cgs correct
                self.unit_registry.modify("code_magnetic", 
                                          self.magnetic_unit.value*0.1**0.5)

        us = create_code_unit_system(
            self.unit_registry, current_mks_unit=current_mks_unit)
        if unit_system != "code":
            us = unit_system_registry[str(unit_system).lower()]
        self.unit_system = us
        self.unit_registry.unit_system = self.unit_system

    def _create_unit_registry(self, unit_system):
        import yt.units.dimensions as dimensions
        # yt assumes a CGS unit system by default (for back compat reasons).
        # Since unyt is MKS by default we specify the MKS values of the base
        # units in the CGS system. So, for length, 1 cm = .01 m. And so on.
        self.unit_registry = UnitRegistry(unit_system=unit_system)
        self.unit_registry.add("code_length", .01, dimensions.length)
        self.unit_registry.add("code_mass", .001, dimensions.mass)
        self.unit_registry.add("code_density", 1000., dimensions.density)
        self.unit_registry.add("code_specific_energy", 1.0,
                               dimensions.energy / dimensions.mass)
        self.unit_registry.add("code_time", 1.0, dimensions.time)
        if unit_system == "mks":
            self.unit_registry.add("code_magnetic", 1.0, dimensions.magnetic_field)
        else:
            self.unit_registry.add("code_magnetic", 0.1**0.5, dimensions.magnetic_field_cgs)
        self.unit_registry.add("code_temperature", 1.0, dimensions.temperature)
        self.unit_registry.add("code_pressure", 0.1, dimensions.pressure)
        self.unit_registry.add("code_velocity", .01, dimensions.velocity)
        self.unit_registry.add("code_metallicity", 1.0,
                               dimensions.dimensionless)
        self.unit_registry.add("h", 1.0, dimensions.dimensionless, r"h")
        self.unit_registry.add("a", 1.0, dimensions.dimensionless)

    def set_units(self):
        """
        Creates the unit registry for this dataset.

        """
        from yt.units.dimensions import length
        if getattr(self, "cosmological_simulation", False):
            # this dataset is cosmological, so add cosmological units.
            self.unit_registry.modify("h", self.hubble_constant)
            # Comoving lengths
            for my_unit in ["m", "pc", "AU", "au"]:
                new_unit = "%scm" % my_unit
                my_u = Unit(my_unit, registry=self.unit_registry)
                self.unit_registry.add(
                    new_unit, my_u.base_value / (1 + self.current_redshift),
                    length, "\\rm{%s}/(1+z)" % my_unit, prefixable=True)
            self.unit_registry.modify('a', 1/(1+self.current_redshift))

        self.set_code_units()

        if getattr(self, "cosmological_simulation", False):
            # this dataset is cosmological, add a cosmology object

            # Set dynamical dark energy parameters
            use_dark_factor = getattr(self, 'use_dark_factor', False)
            w_0 = getattr(self, 'w_0', -1.0)
            w_a = getattr(self, 'w_a', 0.0)

            # many frontends do not set this
            setdefaultattr(self, "omega_radiation", 0.0)

            self.cosmology = \
                    Cosmology(hubble_constant=self.hubble_constant,
                              omega_matter=self.omega_matter,
                              omega_lambda=self.omega_lambda,
                              omega_radiation=self.omega_radiation,
                              use_dark_factor = use_dark_factor,
                              w_0 = w_0, w_a = w_a)
            self.critical_density = \
                    self.cosmology.critical_density(self.current_redshift)
            self.scale_factor = 1.0 / (1.0 + self.current_redshift)

    def get_unit_from_registry(self, unit_str):
        """
        Creates a unit object matching the string expression, using this
        dataset's unit registry.

        Parameters
        ----------
        unit_str : str
            string that we can parse for a sympy Expr.

        """
        new_unit = Unit(unit_str, registry=self.unit_registry)
        return new_unit

    def set_code_units(self):
        # here we override units, if overrides have been provided.
        self._override_code_units()

        # set attributes like ds.length_unit
        self._set_code_unit_attributes()

        self.unit_registry.modify("code_length", self.length_unit)
        self.unit_registry.modify("code_mass", self.mass_unit)
        self.unit_registry.modify("code_time", self.time_unit)
        vel_unit = getattr(
            self, "velocity_unit", self.length_unit / self.time_unit)
        pressure_unit = getattr(
            self, "pressure_unit",
            self.mass_unit / (self.length_unit * (self.time_unit)**2))
        temperature_unit = getattr(self, "temperature_unit", 1.0)
        density_unit = getattr(self, "density_unit", self.mass_unit / self.length_unit**3)
        specific_energy_unit = getattr(self, "specific_energy_unit", vel_unit**2)
        self.unit_registry.modify("code_velocity", vel_unit)
        self.unit_registry.modify("code_temperature", temperature_unit)
        self.unit_registry.modify("code_pressure", pressure_unit)
        self.unit_registry.modify("code_density", density_unit)
        self.unit_registry.modify("code_specific_energy", specific_energy_unit)
        # domain_width does not yet exist
        if (self.domain_left_edge is not None and
            self.domain_right_edge is not None):
            DW = self.arr(self.domain_right_edge - self.domain_left_edge, "code_length")
            self.unit_registry.add("unitary", float(DW.max() * DW.units.base_value),
                                   DW.units.dimensions)

    def _override_code_units(self):
        if len(self.units_override) == 0:
            return
        mylog.warning(
            "Overriding code units: Use this option only if you know that the "
            "dataset doesn't define the units correctly or at all.")
        for unit, cgs in [("length", "cm"), ("time", "s"), ("mass", "g"),
                          ("velocity","cm/s"), ("magnetic","gauss"),
                          ("temperature","K")]:
            val = self.units_override.get("%s_unit" % unit, None)
            if val is not None:
                if isinstance(val, YTQuantity):
                    val = (val.v, str(val.units))
                elif not isinstance(val, tuple):
                    val = (val, cgs)
                mylog.info("Overriding %s_unit: %g %s.", unit, val[0], val[1])
                setattr(self, "%s_unit" % unit, self.quan(val[0], val[1]))

    _units = None
    _unit_system_id = None
    @property
    def units(self):
        current_uid = self.unit_registry.unit_system_id
        if self._units is not None and self._unit_system_id == current_uid:
            return self._units
        self._unit_system_id = current_uid
        self._units = UnitContainer(self.unit_registry)
        return self._units

    _arr = None
    @property
    def arr(self):
        """Converts an array into a :class:`yt.units.yt_array.YTArray`

        The returned YTArray will be dimensionless by default, but can be
        cast to arbitrary units using the ``units`` keyword argument.

        Parameters
        ----------

        input_array : Iterable
            A tuple, list, or array to attach units to
        units: String unit specification, unit symbol or astropy object
            The units of the array. Powers must be specified using python syntax
            (cm**3, not cm^3).
        input_units : Deprecated in favor of 'units'
        dtype : string or NumPy dtype object
            The dtype of the returned array data

        Examples
        --------

        >>> import yt
        >>> import numpy as np
        >>> ds = yt.load('IsolatedGalaxy/galaxy0030/galaxy0030')
        >>> a = ds.arr([1, 2, 3], 'cm')
        >>> b = ds.arr([4, 5, 6], 'm')
        >>> a + b
        YTArray([ 401.,  502.,  603.]) cm
        >>> b + a
        YTArray([ 4.01,  5.02,  6.03]) m

        Arrays returned by this function know about the dataset's unit system

        >>> a = ds.arr(np.ones(5), 'code_length')
        >>> a.in_units('Mpccm/h')
        YTArray([ 1.00010449,  1.00010449,  1.00010449,  1.00010449,
                 1.00010449]) Mpc

        """

        if self._arr is not None:
            return self._arr
        self._arr = functools.partial(YTArray, registry = self.unit_registry)
        return self._arr

    _quan = None
    @property
    def quan(self):
        """Converts an scalar into a :class:`yt.units.yt_array.YTQuantity`

        The returned YTQuantity will be dimensionless by default, but can be
        cast to arbitrary units using the ``units`` keyword argument.

        Parameters
        ----------

        input_scalar : an integer or floating point scalar
            The scalar to attach units to
        units: String unit specification, unit symbol or astropy object
            The units of the quantity. Powers must be specified using python
            syntax (cm**3, not cm^3).
        input_units : Deprecated in favor of 'units'
        dtype : string or NumPy dtype object
            The dtype of the array data.

        Examples
        --------

        >>> import yt
        >>> ds = yt.load('IsolatedGalaxy/galaxy0030/galaxy0030')

        >>> a = ds.quan(1, 'cm')
        >>> b = ds.quan(2, 'm')
        >>> a + b
        201.0 cm
        >>> b + a
        2.01 m

        Quantities created this way automatically know about the unit system
        of the dataset.

        >>> a = ds.quan(5, 'code_length')
        >>> a.in_cgs()
        1.543e+25 cm

        """

        if self._quan is not None:
            return self._quan
        self._quan = functools.partial(YTQuantity, registry=self.unit_registry)
        return self._quan

    def add_field(self, name, function=None, sampling_type=None, **kwargs):
        """
        Dataset-specific call to add_field

        Add a new field, along with supplemental metadata, to the list of
        available fields.  This respects a number of arguments, all of which
        are passed on to the constructor for
        :class:`~yt.data_objects.api.DerivedField`.

        Parameters
        ----------

        name : str
           is the name of the field.
        function : callable
           A function handle that defines the field.  Should accept
           arguments (field, data)
        units : str
           A plain text string encoding the unit.  Powers must be in
           python syntax (** instead of ^).
        take_log : bool
           Describes whether the field should be logged
        validators : list
           A list of :class:`FieldValidator` objects
        particle_type : bool
           Is this a particle (1D) field?
        vector_field : bool
           Describes the dimensionality of the field.  Currently unused.
        display_name : str
           A name used in the plots
        force_override : bool
           Whether to override an existing derived field. Does not work with
           on-disk fields.

        """
        self.index
        override = kwargs.get("force_override", False)
        if override and name in self.index.field_list:
            raise RuntimeError("force_override is only meant to be used with "
                               "derived fields, not on-disk fields.")
        # Handle the case where the field has already been added.
        if not override and name in self.field_info:
            mylog.warning("Field %s already exists. To override use " +
                          "force_override=True.", name)
        if kwargs.setdefault('particle_type', False):
            if sampling_type is not None and sampling_type != "particle":
                raise RuntimeError(
                    "Clashing definition of 'sampling_type' and "
                    "'particle_type'. Note that 'particle_type' is "
                    "deprecated. Please just use 'sampling_type'.")
            else:
                sampling_type = "particle"
        if sampling_type is None:
            warnings.warn("Because 'sampling_type' not specified, yt will "
                          "assume a cell 'sampling_type'", stacklevel=2)
            sampling_type = "cell"
        self.field_info.add_field(name, sampling_type, function=function, **kwargs)
        self.field_info._show_field_errors.append(name)
        deps, _ = self.field_info.check_derived_fields([name])
        self.field_dependencies.update(deps)

    def add_mesh_sampling_particle_field(self, sample_field, ptype='all'):
        """Add a new mesh sampling particle field

        Creates a new particle field which has the value of the
        *deposit_field* at the location of each particle of type
        *ptype*.

        Parameters
        ----------

        sample_field : tuple
           The field name tuple of the mesh field to be deposited onto
           the particles. This must be a field name tuple so yt can
           appropriately infer the correct particle type.
        ptype : string, default 'all'
           The particle type onto which the deposition will occur.

        Returns
        -------

        The field name tuple for the newly created field.

        Examples
        --------
        >>> ds = yt.load('output_00080/info_00080.txt')
        ... ds.add_mesh_sampling_particle_field(('gas', 'density'), ptype='all')

        >>> print('The density at the location of the particle is:')
        ... print(ds.r['all', 'cell_gas_density'])
        The density at the location of the particle is:
        [9.33886124e-30 1.22174333e-28 1.20402333e-28 ... 2.77410331e-30
         8.79467609e-31 3.50665136e-30] g/cm**3

        >>> len(ds.r['all', 'cell_gas_density']) == len(ds.r['all', 'particle_ones'])
        True

        """
        if isinstance(sample_field, tuple):
            ftype, sample_field = sample_field[0], sample_field[1]
        else:
            raise RuntimeError

        return self.index._add_mesh_sampling_particle_field(sample_field, ftype, ptype)

    def add_deposited_particle_field(self, deposit_field, method, kernel_name='cubic',
                                     weight_field='particle_mass'):
        """Add a new deposited particle field

        Creates a new deposited field based on the particle *deposit_field*.

        Parameters
        ----------

        deposit_field : tuple
           The field name tuple of the particle field the deposited field will
           be created from.  This must be a field name tuple so yt can
           appropriately infer the correct particle type.
        method : string
           This is the "method name" which will be looked up in the
           `particle_deposit` namespace as `methodname_deposit`.  Current
           methods include `simple_smooth`, `sum`, `std`, `cic`, `weighted_mean`,
           `nearest` and `count`.
        kernel_name : string, default 'cubic'
           This is the name of the smoothing kernel to use. It is only used for
           the `simple_smooth` method and is otherwise ignored. Current
           supported kernel names include `cubic`, `quartic`, `quintic`,
           `wendland2`, `wendland4`, and `wendland6`.
        weight_field : string, default 'particle_mass'
           Weighting field name for deposition method `weighted_mean`.

        Returns
        -------

        The field name tuple for the newly created field.
        """
        self.index
        if isinstance(deposit_field, tuple):
            ptype, deposit_field = deposit_field[0], deposit_field[1]
        else:
            raise RuntimeError

        units = self.field_info[ptype, deposit_field].output_units
        take_log = self.field_info[ptype, deposit_field].take_log
        name_map = {"sum": "sum", "std": "std", "cic": "cic", "weighted_mean": "avg",
                    "nearest": "nn", "simple_smooth": "ss", "count": "count"}
        field_name = "%s_" + name_map[method] + "_%s"
        field_name = field_name % (ptype, deposit_field.replace('particle_', ''))

        if method == "count":
            field_name = "%s_count" % ptype
            if ("deposit", field_name) in self.field_info:
                mylog.warning("The deposited field %s already exists" % field_name)
                return ("deposit", field_name)
            else:
                units = "dimensionless"
                take_log = False

        def _deposit_field(field, data):
            """
            Create a grid field for particle quantities using given method.
            """
            pos = data[ptype, "particle_position"]
            fields = [data[ptype, deposit_field]]
            if method == 'weighted_mean':
                fields.append(data[ptype, weight_field])
            fields = [np.ascontiguousarray(f) for f in fields]
            d = data.deposit(pos, fields, method=method,
                             kernel_name=kernel_name)
            d = data.ds.arr(d, units=units)
            if method == 'weighted_mean':
                d[np.isnan(d)] = 0.0
            return d

        self.add_field(
            ("deposit", field_name),
            function=_deposit_field,
            sampling_type="cell",
            units=units,
            take_log=take_log,
            validators=[ValidateSpatial()])
        return ("deposit", field_name)

    def add_smoothed_particle_field(self, smooth_field,
                                    method="volume_weighted", nneighbors=64,
                                    kernel_name="cubic"):
        """Add a new smoothed particle field

        WARNING: This method is deprecated since yt-4.0.

        Creates a new smoothed field based on the particle *smooth_field*.

        Parameters
        ----------

        smooth_field : tuple
           The field name tuple of the particle field the smoothed field will
           be created from.  This must be a field name tuple so yt can
           appropriately infer the correct particle type.
        method : string, default 'volume_weighted'
           The particle smoothing method to use. Can only be 'volume_weighted'
           for now.
        nneighbors : int, default 64
            The number of neighbors to examine during the process.
        kernel_name : string, default `cubic`
            This is the name of the smoothing kernel to use. Current supported
            kernel names include `cubic`, `quartic`, `quintic`, `wendland2`,
            `wendland4`, and `wendland6`.

        Returns
        -------

        The field name tuple for the newly created field.
        """
        issue_deprecation_warning(
            "This method is deprecated. " + DEP_MSG_SMOOTH_FIELD
        )

    def add_gradient_fields(self, input_field):
        """Add gradient fields.

        Creates four new grid-based fields that represent the components of
        the gradient of an existing field, plus an extra field for the magnitude
        of the gradient. Currently only supported in Cartesian geometries. The
        gradient is computed using second-order centered differences.

        Parameters
        ----------
        input_field : tuple
           The field name tuple of the particle field the deposited field will
           be created from.  This must be a field name tuple so yt can
           appropriately infer the correct field type.

        Returns
        -------
        A list of field name tuples for the newly created fields.

        Examples
        --------
        >>> grad_fields = ds.add_gradient_fields(("gas","temperature"))
        >>> print(grad_fields)
        [('gas', 'temperature_gradient_x'),
         ('gas', 'temperature_gradient_y'),
         ('gas', 'temperature_gradient_z'),
         ('gas', 'temperature_gradient_magnitude')]
        """
        self.index
        if isinstance(input_field, tuple):
            ftype, input_field = input_field[0], input_field[1]
        else:
            raise RuntimeError
        units = self.field_info[ftype, input_field].units
        setup_gradient_fields(self.field_info, (ftype, input_field), units)
        # Now we make a list of the fields that were just made, to check them
        # and to return them
        grad_fields = [(ftype,input_field+"_gradient_%s" % suffix)
                       for suffix in "xyz"]
        grad_fields.append((ftype,input_field+"_gradient_magnitude"))
        deps, _ = self.field_info.check_derived_fields(grad_fields)
        self.field_dependencies.update(deps)
        return grad_fields

    _max_level = None
    @property
    def max_level(self):
        if self._max_level is None:
            self._max_level = self.index.max_level

        return self._max_level

    @max_level.setter
    def max_level(self, value):
        self._max_level = value

    def define_unit(self, symbol, value, tex_repr=None, offset=None, prefixable=False):
        """
        Define a new unit and add it to the dataset's unit registry.

        Parameters
        ----------
        symbol : string
            The symbol for the new unit.
        value : tuple or ~yt.units.yt_array.YTQuantity
            The definition of the new unit in terms of some other units. For example,
            one would define a new "mph" unit with (1.0, "mile/hr")
        tex_repr : string, optional
            The LaTeX representation of the new unit. If one is not supplied, it will
            be generated automatically based on the symbol string.
        offset : float, optional
            The default offset for the unit. If not set, an offset of 0 is assumed.
        prefixable : bool, optional
            Whether or not the new unit can use SI prefixes. Default: False

        Examples
        --------
        >>> ds.define_unit("mph", (1.0, "mile/hr"))
        >>> two_weeks = YTQuantity(14.0, "days")
        >>> ds.define_unit("fortnight", two_weeks)
        """
        define_unit(symbol, value, tex_repr=tex_repr, offset=offset,
                    prefixable=prefixable, registry=self.unit_registry)

def _reconstruct_ds(*args, **kwargs):
    datasets = ParameterFileStore()
    ds = datasets.get_ds_hash(*args)
    return ds

@functools.total_ordering
class ParticleFile(object):
    def __init__(self, ds, io, filename, file_id, range = None):
        self.ds = ds
        self.io = weakref.proxy(io)
        self.filename = filename
        self.file_id = file_id
        if range is None:
            range = (None, None)
        self.start, self.end = range
        self.total_particles = self.io._count_particles(self)
        # Now we adjust our start/end, in case there are fewer particles than
        # we realized
        if self.start is None:
            self.start = 0
        self.end = max(self.total_particles.values()) + self.start

    def select(self, selector):
        pass

    def count(self, selector):
        pass

    def _calculate_offsets(self, fields, pcounts):
        pass

    def __lt__(self, other):
        if self.filename != other.filename:
            return self.filename < other.filename
        return self.start < other.start

    def __eq__(self, other):
        if self.filename != other.filename:
            return False
        return self.start == other.start

    def __hash__(self):
        return hash((self.filename, self.file_id, self.start, self.end))
        

class ParticleDataset(Dataset):
    _unit_base = None
    filter_bbox = False
    _proj_type = 'particle_proj'

    def __init__(self, filename, dataset_type=None, file_style=None,
                 units_override=None, unit_system="cgs",
                 index_order=None, index_filename=None):
        self.index_order = validate_index_order(index_order)
        self.index_filename = index_filename
        super(ParticleDataset, self).__init__(
            filename, dataset_type=dataset_type, file_style=file_style,
            units_override=units_override, unit_system=unit_system)

def validate_index_order(index_order):
    if index_order is None:
        index_order = (7, 5)
    elif not iterable(index_order):
        index_order = (int(index_order), 1)
    else:
        if len(index_order) != 2:
            raise RuntimeError(
                'Tried to load a dataset with index_order={}, but '
                'index_order\nmust be an integer or a two-element tuple of '
                'integers.'.format(index_order))
        index_order = tuple([int(o) for o in index_order])
    return index_order<|MERGE_RESOLUTION|>--- conflicted
+++ resolved
@@ -734,19 +734,12 @@
             # the type of field it is.  So we look at the field type and
             # determine if we need to change the type.
             fi = self._last_finfo = self.field_info[fname]
-<<<<<<< HEAD
             if fi.sampling_type == "particle" and self._last_freq[0] \
                 not in self.particle_types:
                     field = "all", field[1]
             elif not fi.sampling_type == "particle" and self._last_freq[0] \
                 not in self.fluid_types:
                     field = self.default_fluid_type, field[1]
-=======
-            if fi.particle_type and self._last_freq[0] not in self.particle_types:
-                field = "all", field[1]
-            elif not fi.particle_type and self._last_freq[0] not in self.fluid_types:
-                field = self.default_fluid_type, field[1]
->>>>>>> 1340c119
             self._last_freq = field
             return self._last_finfo
         # We also should check "all" for particles, which can show up if you're
