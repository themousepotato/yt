--- conflicted
+++ resolved
@@ -132,16 +132,7 @@
         return r.max()
 
     def __getitem__(self, key):
-<<<<<<< HEAD
         return self.data.particles[key][self.indices]
-=======
-        #if key == "ParticleMassMsun":
-        #    mass_conv = self.data._grids[0].convert("Density") * \
-        #        self.data._grids[0].convert("cm")**3.0 / 1.989e33 * \
-        #        just_one(self.data._grids[0]["CellVolumeCode"].ravel())
-        #    return (self.data['particle_mass'][self.indices].astype('float64') * mass_conv)
-        return self.data[key][self.indices]
->>>>>>> f073adf6
 
     def get_sphere(self, center_of_mass=True):
         """
@@ -352,19 +343,11 @@
         else: ii = slice(None)
         self.particle_fields = {}
         for field in self._fields:
-<<<<<<< HEAD
             tot_part = self._data_source.particles[field].size
             if field == "particle_index":
                 self.particle_fields[field] = self._data_source.particles[field][ii].astype('int64')
             else:
                 self.particle_fields[field] = self._data_source.particles[field][ii].astype('float64')
-=======
-            real_field = field
-            #if field == "ParticleMassMsun":
-            #    real_field = "particle_mass"
-            tot_part = self._data_source[real_field].size
-            self.particle_fields[field] = self._data_source[real_field][ii].astype('float64')
->>>>>>> f073adf6
         self._base_indices = na.arange(tot_part)[ii]
 
     def __get_dm_indices(self):
@@ -612,11 +595,7 @@
             self.particle_fields["particle_position_y"],
             self.particle_fields["particle_position_z"],
             self.particle_fields["particle_index"],
-<<<<<<< HEAD
             self.particle_fields["ParticleMassMsun"]/self.total_mass,
-=======
-            self.particle_fields["ParticleMassMsun"]/self.total_mass, #* self.mass_conv,
->>>>>>> f073adf6
             self.threshold, rearrange=self.rearrange)
         self.densities, self.tags = obj.density, obj.chainID
         self.group_count = obj.group_count
@@ -629,13 +608,8 @@
         yt_counters("Precomp bulk vel.")
         self.bulk_vel = na.zeros((self.group_count, 3), dtype='float64')
         yt_counters("bulk vel. reading data")
-<<<<<<< HEAD
         pm = self.particle_fields["ParticleMassMsun"]
         xv = self._data_source.particles["particle_velocity_x"][self._base_indices] * \
-=======
-        pm = self.particle_fields["ParticleMassMsun"] # * self.mass_conv
-        xv = self._data_source["particle_velocity_x"][self._base_indices] * \
->>>>>>> f073adf6
             self._data_source.convert("x-velocity")
         yv = self._data_source["particle_velocity_y"][self._base_indices] * \
             self._data_source.convert("y-velocity")
@@ -940,15 +914,7 @@
                 (str(self.padding), avg_spacing, full_vol, data.size, str(self._data_source)))
         # Now we get the full box mass after we have the final composition of
         # subvolumes.
-<<<<<<< HEAD
         total_mass = self._mpi_allsum((self._data_source.particles["ParticleMassMsun"].astype('float64')).sum())
-=======
-        mass_conv = self._data_source._grids[0].convert("Density") * \
-            self._data_source._grids[0].convert("cm")**3.0 / 1.989e33 * \
-            just_one(self._data_source._grids[0]["CellVolumeCode"].ravel())
-        total_mass = self._mpi_allsum(self._data_source["ParticleMassMsun"].sum())
-        #total_mass = self._mpi_allsum((self._data_source.particles["particle_mass"].astype('float64') * mass_conv).sum())
->>>>>>> f073adf6
         if not self._distributed:
             self.padding = (na.zeros(3,dtype='float64'), na.zeros(3,dtype='float64'))
         self.bounds = (LE, RE)
