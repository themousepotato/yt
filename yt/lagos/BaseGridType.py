"""
Python-based grid handler, not to be confused with the SWIG-handler

Author: Matthew Turk <matthewturk@gmail.com>
Affiliation: KIPAC/SLAC/Stanford
Homepage: http://yt.enzotools.org/
License:
  Copyright (C) 2007-2009 Matthew Turk.  All Rights Reserved.

  This file is part of yt.

  yt is free software; you can redistribute it and/or modify
  it under the terms of the GNU General Public License as published by
  the Free Software Foundation; either version 3 of the License, or
  (at your option) any later version.

  This program is distributed in the hope that it will be useful,
  but WITHOUT ANY WARRANTY; without even the implied warranty of
  MERCHANTABILITY or FITNESS FOR A PARTICULAR PURPOSE.  See the
  GNU General Public License for more details.

  You should have received a copy of the GNU General Public License
  along with this program.  If not, see <http://www.gnu.org/licenses/>.
"""

from yt.lagos import *
#import yt.enki, gc
from yt.funcs import *

class AMRGridPatch(object):
    _spatial = True
    _num_ghost_zones = 0
    _grids = None
    _id_offset = 1

    _type_name = 'grid'
    _skip_add = True
    _con_args = ('id', 'filename')

    __slots__ = ['data', 'field_parameters', 'id', 'hierarchy', 'pf',
                 'ActiveDimensions', 'LeftEdge', 'RightEdge', 'Level',
                 'NumberOfParticles', 'Children', 'Parent',
                 'start_index', 'filename', '__weakref__', 'dds',
                 '_child_mask', '_child_indices', '_child_index_mask',
                 '_parent_id', '_children_ids']
    def __init__(self, id, filename = None, hierarchy = None):
        self.data = {}
        self.field_parameters = {}
        self.id = id
        if hierarchy: self.hierarchy = weakref.proxy(hierarchy)
        self.pf = self.hierarchy.parameter_file # weakref already
        self._child_mask = self._child_indices = self._child_index_mask = None
        self.start_index = None

    def get_global_startindex(self):
        """
        Return the integer starting index for each dimension at the current
        level.
        """
        if self.start_index != None:
            return self.start_index
        if self.Parent == None:
            iLE = self.LeftEdge - self.pf["DomainLeftEdge"]
            start_index = iLE / self.dds
            return na.rint(start_index).astype('int64').ravel()
        pdx = self.Parent.dds
        start_index = (self.Parent.get_global_startindex()) + \
                       na.rint((self.LeftEdge - self.Parent.LeftEdge)/pdx)
        self.start_index = (start_index*self.pf["RefineBy"]).astype('int64').ravel()
        return self.start_index


    def get_field_parameter(self, name, default=None):
        """
        This is typically only used by derived field functions, but
        it returns parameters used to generate fields.
        """
        if self.field_parameters.has_key(name):
            return self.field_parameters[name]
        else:
            return default

    def set_field_parameter(self, name, val):
        """
        Here we set up dictionaries that get passed up and down and ultimately
        to derived fields.
        """
        self.field_parameters[name] = val

    def has_field_parameter(self, name):
        """
        Checks if a field parameter is set.
        """
        return self.field_parameters.has_key(name)

    def convert(self, datatype):
        """
        This will attempt to convert a given unit to cgs from code units.
        It either returns the multiplicative factor or throws a KeyError.
        """
        return self.pf[datatype]

    def __repr__(self):
        # We'll do this the slow way to be clear what's going on
        s = "%s (%s): " % (self.__class__.__name__, self.pf)
        s += ", ".join(["%s=%s" % (i, getattr(self,i))
                       for i in self._con_args])
        return s

    def _generate_field(self, field):
        if self.pf.field_info.has_key(field):
            # First we check the validator
            try:
                self.pf.field_info[field].check_available(self)
            except NeedsGridType, ngt_exception:
                # This is only going to be raised if n_gz > 0
                n_gz = ngt_exception.ghost_zones
                f_gz = ngt_exception.fields
                gz_grid = self.retrieve_ghost_zones(n_gz, f_gz, smoothed=True)
                temp_array = self.pf.field_info[field](gz_grid)
                sl = [slice(n_gz,-n_gz)] * 3
                self[field] = temp_array[sl]
            else:
                self[field] = self.pf.field_info[field](self)
        else: # Can't find the field, try as it might
            raise exceptions.KeyError, field

    def has_key(self, key):
        return (key in self.data)

    def __getitem__(self, key):
        """
        Returns a single field.  Will add if necessary.
        """
        if not self.data.has_key(key):
            self.get_data(key)
        return self.data[key]

    def __setitem__(self, key, val):
        """
        Sets a field to be some other value.
        """
        self.data[key] = val

    def __delitem__(self, key):
        """
        Deletes a field
        """
        del self.data[key]

    def keys(self):
        return self.data.keys()
    
    def get_data(self, field):
        """
        Returns a field or set of fields for a key or set of keys
        """
        if not self.data.has_key(field):
            if field in self.hierarchy.field_list:
                conv_factor = 1.0
                if self.pf.field_info.has_key(field):
                    conv_factor = self.pf.field_info[field]._convert_function(self)
                if self.pf.field_info[field].particle_type and \
                   self.NumberOfParticles == 0:
                    # because this gets upcast to float
                    self[field] = na.array([],dtype='int64')
                    return self.data[field]
                try:
                    temp = self.hierarchy.io.pop(self, field)
                    self[field] = na.multiply(temp, conv_factor, temp)
                except self.hierarchy.io._read_exception, exc:
                    if field in self.pf.field_info:
                        if self.pf.field_info[field].not_in_all:
                            self[field] = na.zeros(self.ActiveDimensions, dtype='float64')
                        else:
                            raise
                    else: raise
            else:
                self._generate_field(field)
        return self.data[field]

    def _setup_dx(self):
        # So first we figure out what the index is.  We don't assume
        # that dx=dy=dz , at least here.  We probably do elsewhere.
        id = self.id - self._id_offset
        if self.Parent is not None:
            self.dds = self.Parent.dds / self.pf["RefineBy"]
        else:
            LE, RE = self.hierarchy.grid_left_edge[id,:], \
                     self.hierarchy.grid_right_edge[id,:]
            self.dds = na.array((RE-LE)/self.ActiveDimensions)
        if self.pf["TopGridRank"] < 2: self.dds[1] = 1.0
        if self.pf["TopGridRank"] < 3: self.dds[2] = 1.0
        self.data['dx'], self.data['dy'], self.data['dz'] = self.dds

    @property
    def _corners(self):
        return na.array([ # Unroll!
            [self.LeftEdge[0],  self.LeftEdge[1],  self.LeftEdge[2]],
            [self.RightEdge[0], self.LeftEdge[1],  self.LeftEdge[2]],
            [self.RightEdge[0], self.RightEdge[1], self.LeftEdge[2]],
            [self.RightEdge[0], self.RightEdge[1], self.RightEdge[2]],
            [self.LeftEdge[0],  self.RightEdge[1], self.RightEdge[2]],
            [self.LeftEdge[0],  self.LeftEdge[1],  self.RightEdge[2]],
            [self.RightEdge[0], self.LeftEdge[1],  self.RightEdge[2]],
            [self.LeftEdge[0],  self.RightEdge[1], self.LeftEdge[2]],
            ], dtype='float64')

    def _generate_overlap_masks(self, axis, LE, RE):
        """
        Generate a mask that shows which cells overlap with arbitrary arrays
        *LE* and *RE*) of edges, typically grids, along *axis*.
        Use algorithm described at http://www.gamedev.net/reference/articles/article735.asp
        """
        x = x_dict[axis]
        y = y_dict[axis]
        cond = self.RightEdge[x] >= LE[:,x]
        cond = na.logical_and(cond, self.LeftEdge[x] <= RE[:,x])
        cond = na.logical_and(cond, self.RightEdge[y] >= LE[:,y])
        cond = na.logical_and(cond, self.LeftEdge[y] <= RE[:,y])
        return cond
   
    def __repr__(self):
        return "AMRGridPatch_%04i" % (self.id)

    def __int__(self):
        return self.id

    def clear_data(self):
        """
        Clear out the following things: child_mask, child_indices,
        all fields, all field parameters.
        """
        self._del_child_mask()
        self._del_child_indices()
        self.data.clear()
        self._setup_dx()

    def check_child_masks(self):
        return self._child_mask, self._child_indices

    def _prepare_grid(self):
        """
        Copies all the appropriate attributes from the hierarchy
        """
        # This is definitely the slowest part of generating the hierarchy
        # Now we give it pointers to all of its attributes
        # Note that to keep in line with Enzo, we have broken PEP-8
        h = self.hierarchy # cache it
        my_ind = self.id - self._id_offset
        self.ActiveDimensions = h.grid_dimensions[my_ind]
        self.LeftEdge = h.grid_left_edge[my_ind]
        self.RightEdge = h.grid_right_edge[my_ind]
        h.grid_levels[my_ind, 0] = self.Level
        # This might be needed for streaming formats
        #self.Time = h.gridTimes[my_ind,0]
        self.NumberOfParticles = h.grid_particle_count[my_ind,0]

    def __len__(self):
        return na.prod(self.ActiveDimensions)

    def find_max(self, field):
        """
        Returns value, index of maximum value of *field* in this gird
        """
        coord1d=(self[field]*self.child_mask).argmax()
        coord=na.unravel_index(coord1d, self[field].shape)
        val = self[field][coord]
        return val, coord

    def find_min(self, field):
        """
        Returns value, index of minimum value of *field* in this gird
        """
        coord1d=(self[field]*self.child_mask).argmin()
        coord=na.unravel_index(coord1d, self[field].shape)
        val = self[field][coord]
        return val, coord

    def get_position(self, index):
        """
        Returns center position of an *index*
        """
        pos = (index + 0.5) * self.dds + self.LeftEdge
        return pos

    def clear_all(self):
        """
        Clears all datafields from memory and calls
        :meth:`clear_derived_quantities`.
        """
        for key in self.keys():
            del self.data[key]
        del self.data
        if hasattr(self,"retVal"):
            del self.retVal
        self.data = {}
        self.clear_derived_quantities()

    def clear_derived_quantities(self):
        """
        Clears coordinates, child_indices, child_mask.
        """
        # Access the property raw-values here
        del self.child_mask
        del self.child_ind

    def _set_child_mask(self, newCM):
        if self._child_mask != None:
            mylog.warning("Overriding child_mask attribute!  This is probably unwise!")
        self._child_mask = newCM

    def _set_child_indices(self, newCI):
        if self._child_indices != None:
            mylog.warning("Overriding child_indices attribute!  This is probably unwise!")
        self._child_indices = newCI

    def _get_child_mask(self):
        if self._child_mask == None:
            self.__generate_child_mask()
        return self._child_mask

    def _get_child_indices(self):
        if self._child_indices == None:
            self.__generate_child_mask()
        return self._child_indices

    def _del_child_indices(self):
        try:
            del self._child_indices
        except AttributeError:
            pass
        self._child_indices = None

    def _del_child_mask(self):
        try:
            del self._child_mask
        except AttributeError:
            pass
        self._child_mask = None

    def _get_child_index_mask(self):
        if self._child_index_mask is None:
            self.__generate_child_index_mask()
        return self._child_index_mask

    def _del_child_index_mask(self):
        try:
            del self._child_index_mask
        except AttributeError:
            pass
        self._child_index_mask = None

    #@time_execution
    def __fill_child_mask(self, child, mask, tofill):
        rf = self.pf["RefineBy"]
        gi, cgi = self.get_global_startindex(), child.get_global_startindex()
        startIndex = na.maximum(0, cgi/rf - gi)
        endIndex = na.minimum( (cgi+child.ActiveDimensions)/rf - gi,
                              self.ActiveDimensions)
        endIndex += (startIndex == endIndex)
        mask[startIndex[0]:endIndex[0],
             startIndex[1]:endIndex[1],
             startIndex[2]:endIndex[2]] = tofill

    def __generate_child_mask(self):
        """
        Generates self.child_mask, which is zero where child grids exist (and
        thus, where higher resolution data is available.)
        """
        self._child_mask = na.ones(self.ActiveDimensions, 'int32')
        for child in self.Children:
            self.__fill_child_mask(child, self._child_mask, 0)
        self._child_indices = (self._child_mask==0) # bool, possibly redundant

    def __generate_child_index_mask(self):
        """
        Generates self.child_index_mask, which is -1 where there is no child,
        and otherwise has the ID of the grid that resides there.
        """
        self._child_index_mask = na.zeros(self.ActiveDimensions, 'int32') - 1
        for child in self.Children:
            self.__fill_child_mask(child, self._child_index_mask,
                                   child.id)

    def _get_coords(self):
        if self.__coords == None: self._generate_coords()
        return self.__coords

    def _set_coords(self, newC):
        if self.__coords != None:
            mylog.warning("Overriding coords attribute!  This is probably unwise!")
        self.__coords = newC

    def _del_coords(self):
        del self.__coords
        self.__coords = None

    def _generate_coords(self):
        """
        Creates self.coords, which is of dimensions (3,ActiveDimensions)
        """
        #print "Generating coords"
        ind = na.indices(self.ActiveDimensions)
        LE = na.reshape(self.LeftEdge,(3,1,1,1))
        self['x'], self['y'], self['z'] = (ind+0.5)*self.dds+LE

    child_mask = property(fget=_get_child_mask, fdel=_del_child_mask)
    child_index_mask = property(fget=_get_child_index_mask, fdel=_del_child_index_mask)
    child_indices = property(fget=_get_child_indices, fdel = _del_child_indices)

    def retrieve_ghost_zones(self, n_zones, fields, all_levels=False,
                             smoothed=False):
        # We will attempt this by creating a datacube that is exactly bigger
        # than the grid by nZones*dx in each direction
        nl = self.get_global_startindex() - n_zones
        nr = nl + self.ActiveDimensions + 2*n_zones
        new_left_edge = nl * self.dds + self.pf["DomainLeftEdge"]
        new_right_edge = nr * self.dds + self.pf["DomainLeftEdge"]
        # Something different needs to be done for the root grid, though
        level = self.Level
        if all_levels:
            level = self.hierarchy.max_level + 1
        args = (level, new_left_edge, new_right_edge)
        kwargs = {'dims': self.ActiveDimensions + 2*n_zones,
                  'num_ghost_zones':n_zones,
                  'use_pbar':False, 'fields':fields}
        if smoothed:
            #cube = self.hierarchy.smoothed_covering_grid(
            #    level, new_left_edge, new_right_edge, **kwargs)
            cube = self.hierarchy.si_covering_grid(
                level, new_left_edge, **kwargs)
        else:
            cube = self.hierarchy.covering_grid(
                level, new_left_edge, **kwargs)
        return cube

    def get_vertex_centered_data(self, field, smoothed=True):
        cg = self.retrieve_ghost_zones(1, field, smoothed=smoothed)
        # We have two extra zones in every direction
        new_field = na.zeros(self.ActiveDimensions + 1, dtype='float64')
        na.add(new_field, cg[field][1: ,1: ,1: ], new_field)
        na.add(new_field, cg[field][:-1,1: ,1: ], new_field)
        na.add(new_field, cg[field][1: ,:-1,1: ], new_field)
        na.add(new_field, cg[field][1: ,1: ,:-1], new_field)
        na.add(new_field, cg[field][:-1,1: ,:-1], new_field)
        na.add(new_field, cg[field][1: ,:-1,:-1], new_field)
        na.add(new_field, cg[field][:-1,:-1,1: ], new_field)
        na.add(new_field, cg[field][:-1,:-1,:-1], new_field)
        na.multiply(new_field, 0.125, new_field)
        return new_field

class EnzoGrid(AMRGridPatch):
    """
    Class representing a single Enzo Grid instance.
    """

    __slots__ = []
    def __init__(self, id, hierarchy):
        """
        Returns an instance of EnzoGrid with *id*, associated with
        *filename* and *hierarchy*.
        """
        #All of the field parameters will be passed to us as needed.
        AMRGridPatch.__init__(self, id, filename = None, hierarchy = hierarchy)
        self._children_ids = []
        self._parent_id = -1
        self.Level = -1

    def _guess_properties_from_parent(self):
        """
        We know that our grid boundary occurs on the cell boundary of our
        parent.  This can be a very expensive process, but it is necessary
        in some hierarchys, where yt is unable to generate a completely
        space-filling tiling of grids, possibly due to the finite accuracy in a
        standard Enzo hierarchy file.
        """
        rf = self.pf["RefineBy"]
        my_ind = self.id - self._id_offset
        le = self.LeftEdge
        self.dds = self.Parent.dds/rf
        ParentLeftIndex = na.rint((self.LeftEdge-self.Parent.LeftEdge)/self.Parent.dds)
        self.start_index = rf*(ParentLeftIndex + self.Parent.get_global_startindex()).astype('int64')
        self.LeftEdge = self.Parent.LeftEdge + self.Parent.dds * ParentLeftIndex
        self.RightEdge = self.LeftEdge + self.ActiveDimensions*self.dds
        self.hierarchy.grid_left_edge[my_ind,:] = self.LeftEdge
        self.hierarchy.grid_right_edge[my_ind,:] = self.RightEdge
        self._child_mask = None
        self._child_index_mask = None
        self._child_indices = None
        self._setup_dx()

    def set_filename(self, filename):
        """
        Intelligently set the filename.
        """
        if self.hierarchy._strip_path:
            self.filename = os.path.join(self.hierarchy.directory,
                                         os.path.basename(filename))
        elif filename[0] == os.path.sep:
            self.filename = filename
        else:
            self.filename = os.path.join(self.hierarchy.directory, filename)
        return

    def __repr__(self):
        return "EnzoGrid_%04i" % (self.id)

    @property
    def Parent(self):
        if self._parent_id == -1: return None
        return self.hierarchy.grids[self._parent_id - self._id_offset]

    @property
    def Children(self):
        return [self.hierarchy.grids[cid - self._id_offset]
                for cid in self._children_ids]

class EnzoGridInMemory(EnzoGrid):
    __slots__ = ['proc_num']
    def set_filename(self, filename):
        pass

class OrionGrid(AMRGridPatch):
    _id_offset = 0
    def __init__(self, LeftEdge, RightEdge, index, level, filename, offset, dimensions,start,stop,paranoia=False,**kwargs):
        AMRGridPatch.__init__(self, index,**kwargs)
        self.filename = filename
        self._offset = offset
        self._paranoid = paranoia
        
        # should error check this
        self.ActiveDimensions = (dimensions.copy()).astype('int32')#.transpose()
        self.start_index = start.copy()#.transpose()
        self.stop_index = stop.copy()#.transpose()
        self.LeftEdge  = LeftEdge.copy()
        self.RightEdge = RightEdge.copy()
        self.index = index
        self.Level = level

    def get_global_startindex(self):
        return self.start_index

    def _prepare_grid(self):
        """
        Copies all the appropriate attributes from the hierarchy
        """
        # This is definitely the slowest part of generating the hierarchy
        # Now we give it pointers to all of its attributes
        # Note that to keep in line with Enzo, we have broken PEP-8
        h = self.hierarchy # cache it
        #self.StartIndices = h.gridStartIndices[self.id]
        #self.EndIndices = h.gridEndIndices[self.id]
        h.grid_levels[self.id,0] = self.Level
        h.grid_left_edge[self.id,:] = self.LeftEdge[:]
        h.grid_right_edge[self.id,:] = self.RightEdge[:]
        #self.Time = h.gridTimes[self.id,0]
        #self.NumberOfParticles = h.gridNumberOfParticles[self.id,0]
        self.field_indexes = h.field_indexes
        self.Children = h.gridTree[self.id]
        pIDs = h.gridReverseTree[self.id]
        if len(pIDs) > 0:
            self.Parent = [weakref.proxy(h.grids[pID]) for pID in pIDs]
        else:
            self.Parent = None

    def _setup_dx(self):
        # So first we figure out what the index is.  We don't assume
        # that dx=dy=dz , at least here.  We probably do elsewhere.
        id = self.id - self._id_offset
        if self.Parent is not None:
            self.dds = self.Parent[0].dds / self.pf["RefineBy"]
        else:
            LE, RE = self.hierarchy.grid_left_edge[id,:], \
                     self.hierarchy.grid_right_edge[id,:]
            self.dds = na.array((RE-LE)/self.ActiveDimensions)
        if self.pf["TopGridRank"] < 2: self.dds[1] = 1.0
        if self.pf["TopGridRank"] < 3: self.dds[2] = 1.0
        self.data['dx'], self.data['dy'], self.data['dz'] = self.dds

    def __repr__(self):
        return "OrionGrid_%04i" % (self.id)

class GadgetGrid(AMRGridPatch):

    _id_offset = 0

    def __init__(self, id, filename, hierarchy, **kwargs):
        AMRGridPatch.__init__(self, id, hierarchy = hierarchy)
        self.id = id
        self.filename = filename
        self.Children = [] #grid objects
        self.Parent = None
        self.Level = 0
        self.LeftEdge = [0,0,0]
        self.RightEdge = [0,0,0]
        self.IsLeaf = False
        self.N = 0
        self.Address = ''
        self.NumberOfParticles = self.N
        self.ActiveDimensions = [0,0,0]
        self._id_offset = 0
        
        for key,val in kwargs.items():
            if key in dir(self):
                #if it's one of the predefined values
                setattr(self,key,val)
        
    #def __repr__(self):
    #    return "GadgetGrid_%04i" % (self.Address)
    
    def _prepare_grid(self):
        #all of this info is already included in the snapshots
        pass
        #h = self.hierarchy
        #h.grid_levels[self.Address,0]=self.Level
        #h.grid_left_edge[self.Address,:]=self.LeftEdge[:]
        #h.grid_right_edge[self.Address,:]=self.RightEdge[:]
    
    def _setup_dx(self):
        # So first we figure out what the index is.  We don't assume
        # that dx=dy=dz , at least here.  We probably do elsewhere.
        id = self.id
        LE, RE = self.hierarchy.grid_left_edge[id,:], \
                     self.hierarchy.grid_right_edge[id,:]
        self.dds = na.array((RE-LE)/self.ActiveDimensions)
        if self.pf["TopGridRank"] < 2: self.dds[1] = 1.0
        if self.pf["TopGridRank"] < 3: self.dds[2] = 1.0
        self.data['dx'], self.data['dy'], self.data['dz'] = self.dds


class ChomboGrid(AMRGridPatch):
    _id_offset = 0
    __slots__ = ["_level_id", "stop_index"]
    def __init__(self, id, hierarchy, level, start, stop):
        AMRGridPatch.__init__(self, id, filename = hierarchy.hierarchy_filename,
                              hierarchy = hierarchy)
        self.Parent = []
        self.Children = []
        self.Level = level
        self.start_index = start.copy()#.transpose()
        self.stop_index = stop.copy()#.transpose()
        self.ActiveDimensions = stop - start + 1

    def _setup_dx(self):
        # So first we figure out what the index is.  We don't assume
        # that dx=dy=dz , at least here.  We probably do elsewhere.
        id = self.id - self._id_offset
        if len(self.Parent) > 0:
            self.dds = self.Parent[0].dds / self.pf["RefineBy"]
        else:
            LE, RE = self.hierarchy.grid_left_edge[id,:], \
                     self.hierarchy.grid_right_edge[id,:]
            self.dds = na.array((RE-LE)/self.ActiveDimensions)
        if self.pf["TopGridRank"] < 2: self.dds[1] = 1.0
        if self.pf["TopGridRank"] < 3: self.dds[2] = 1.0
        self.data['dx'], self.data['dy'], self.data['dz'] = self.dds


class TigerGrid(AMRGridPatch):
    _id_offset = 0

    def __init__(self, id, hierarchy, left_edge, right_edge, left_dims, right_dims):
        AMRGridPatch.__init__(self, id, hierarchy = hierarchy)
        self.LeftEdge = left_edge
        self.RightEdge = right_edge
        self.Level = 0
        self.NumberOfParticles = 0
        self.left_dims = na.array(left_dims, dtype='int32')
        self.right_dims = na.array(right_dims, dtype='int32')
        self.ActiveDimensions = self.right_dims - self.left_dims
        self.Parent = None
        self.Children = []

    @property
    def child_mask(self):
        return na.ones(self.ActiveDimensions, dtype='int32')

    def __repr__(self):
        return "TigerGrid_%04i (%s)" % (self.id, self.ActiveDimensions)


class FLASHGrid(AMRGridPatch):
    _id_offset = 1
    #__slots__ = ["_level_id", "stop_index"]
    def __init__(self, id, hierarchy, level):
        AMRGridPatch.__init__(self, id, filename = hierarchy.hierarchy_filename,
                              hierarchy = hierarchy)
        self.Parent = None
        self.Children = []
<<<<<<< HEAD
        self.Level = level

    def __repr__(self):
        return "FLASHGrid_%04i (%s)" % (self.id, self.ActiveDimensions)

class RAMSESGrid(AMRGridPatch):
    _id_offset = 0
    #__slots__ = ["_level_id", "stop_index"]
    def __init__(self, id, hierarchy, level, locations, start_index):
        AMRGridPatch.__init__(self, id, filename = hierarchy.hierarchy_filename,
                              hierarchy = hierarchy)
        self.Level = level
        self.Parent = []
        self.Children = []
        self.locations = locations
        self.start_index = start_index.copy()

    def _setup_dx(self):
        # So first we figure out what the index is.  We don't assume
        # that dx=dy=dz , at least here.  We probably do elsewhere.
        id = self.id - self._id_offset
        if len(self.Parent) > 0:
            self.dds = self.Parent[0].dds / self.pf["RefineBy"]
        else:
            LE, RE = self.hierarchy.grid_left_edge[id,:], \
                     self.hierarchy.grid_right_edge[id,:]
            self.dds = na.array((RE-LE)/self.ActiveDimensions)
        if self.pf["TopGridRank"] < 2: self.dds[1] = 1.0
        if self.pf["TopGridRank"] < 3: self.dds[2] = 1.0
        self.data['dx'], self.data['dy'], self.data['dz'] = self.dds

    def get_global_startindex(self):
        """
        Return the integer starting index for each dimension at the current
        level.
        """
        if self.start_index != None:
            return self.start_index
        if len(self.Parent) == 0:
            start_index = self.LeftEdge / self.dds
            return na.rint(start_index).astype('int64').ravel()
        pdx = self.Parent[0].dds
        start_index = (self.Parent[0].get_global_startindex()) + \
                       na.rint((self.LeftEdge - self.Parent[0].LeftEdge)/pdx)
        self.start_index = (start_index*self.pf["RefineBy"]).astype('int64').ravel()
        return self.start_index

    def __repr__(self):
        return "RAMSESGrid_%04i (%s)" % (self.id, self.ActiveDimensions)
=======
        self.Level = level
>>>>>>> 2a17b92d
<|MERGE_RESOLUTION|>--- conflicted
+++ resolved
@@ -688,7 +688,6 @@
                               hierarchy = hierarchy)
         self.Parent = None
         self.Children = []
-<<<<<<< HEAD
         self.Level = level
 
     def __repr__(self):
@@ -737,7 +736,4 @@
         return self.start_index
 
     def __repr__(self):
-        return "RAMSESGrid_%04i (%s)" % (self.id, self.ActiveDimensions)
-=======
-        self.Level = level
->>>>>>> 2a17b92d
+        return "RAMSESGrid_%04i (%s)" % (self.id, self.ActiveDimensions)