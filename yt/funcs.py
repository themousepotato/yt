"""
Useful functions.  If non-original, see function for citation.

Author: Matthew Turk <matthewturk@gmail.com>
Affiliation: KIPAC/SLAC/Stanford
Homepage: http://yt-project.org/
License:
  Copyright (C) 2007-2011 Matthew Turk.  All Rights Reserved.

  This file is part of yt.

  yt is free software; you can redistribute it and/or modify
  it under the terms of the GNU General Public License as published by
  the Free Software Foundation; either version 3 of the License, or
  (at your option) any later version.

  This program is distributed in the hope that it will be useful,
  but WITHOUT ANY WARRANTY; without even the implied warranty of
  MERCHANTABILITY or FITNESS FOR A PARTICULAR PURPOSE.  See the
  GNU General Public License for more details.

  You should have received a copy of the GNU General Public License
  along with this program.  If not, see <http://www.gnu.org/licenses/>.
"""

import __builtin__
import time, types, signal, inspect, traceback, sys, pdb, os
import contextlib
import warnings, struct, subprocess
import numpy as np
from distutils import version
from math import floor, ceil

from yt.utilities.exceptions import *
from yt.utilities.logger import ytLogger as mylog
from yt.utilities.definitions import inv_axis_names, axis_names, x_dict, y_dict
import yt.utilities.progressbar as pb
import yt.utilities.rpdb as rpdb
from collections import defaultdict
from functools import wraps

# Some functions for handling sequences and other types

def iterable(obj):
    """
    Grabbed from Python Cookbook / matploblib.cbook.  Returns true/false for
    *obj* iterable.
    """
    try: len(obj)
    except: return False
    return True

def ensure_list(obj):
    """
    This function ensures that *obj* is a list.  Typically used to convert a
    string to a list, for instance ensuring the *fields* as an argument is a
    list.
    """
    if obj is None:
        return [obj]
    if not isinstance(obj, types.ListType):
        return [obj]
    return obj

def ensure_numpy_array(obj):
    """
    This function ensures that *obj* is a numpy array. Typically used to
    convert scalar, list or tuple argument passed to functions using Cython.
    """
    if isinstance(obj, np.ndarray):
        return obj
    elif isinstance(obj, (types.ListType, types.TupleType)):
        return np.asarray(obj)
    else:
        return np.asarray([obj])

def ensure_tuple(obj):
    """
    This function ensures that *obj* is a tuple.  Typically used to convert
    scalar, list, or array arguments specified by a user in a context where
    we assume a tuple internally
    """
    if isinstance(obj, types.TupleType):
        return obj
    elif isinstance(obj, (types.ListType, np.ndarray)):
        return tuple(obj)
    else:
        return (obj,)

def read_struct(f, fmt):
    """
    This reads a struct, and only that struct, from an open file.
    """
    s = f.read(struct.calcsize(fmt))
    return struct.unpack(fmt, s)

def just_one(obj):
    # If we have an iterable, sometimes we only want one item
    if hasattr(obj,'flat'):
        return obj.flat[0]
    elif iterable(obj):
        return obj[0]
    return obj

# Taken from
# http://www.goldb.org/goldblog/2008/02/06/PythonConvertSecsIntoHumanReadableTimeStringHHMMSS.aspx
def humanize_time(secs):
    """
    Takes *secs* and returns a nicely formatted string
    """
    mins, secs = divmod(secs, 60)
    hours, mins = divmod(mins, 60)
    return '%02d:%02d:%02d' % (hours, mins, secs)

#
# Some function wrappers that come in handy once in a while
#

# we use the resource module to get the memory page size

try:
    import resource
except ImportError:
    pass

def get_memory_usage():
    """
    Returning resident size in megabytes
    """
    pid = os.getpid()
    try:
        pagesize = resource.getpagesize()
    except NameError:
        return -1024
    status_file = "/proc/%s/statm" % (pid)
    if not os.path.isfile(status_file):
        return -1024
    line = open(status_file).read()
    size, resident, share, text, library, data, dt = [int(i) for i in line.split()]
    return resident * pagesize / (1024 * 1024) # return in megs

def time_execution(func):
    r"""
    Decorator for seeing how long a given function takes, depending on whether
    or not the global 'yt.timefunctions' config parameter is set.
    """
    @wraps(func)
    def wrapper(*arg, **kw):
        t1 = time.time()
        res = func(*arg, **kw)
        t2 = time.time()
        mylog.debug('%s took %0.3f s', func.func_name, (t2-t1))
        return res
    from yt.config import ytcfg
    if ytcfg.getboolean("yt","timefunctions") == True:
        return wrapper
    else:
        return func

def print_tb(func):
    """
    This function is used as a decorate on a function to have the calling stack
    printed whenever that function is entered.

    This can be used like so:

    .. code-block:: python

       @print_tb
       def some_deeply_nested_function(...):

    """
    @wraps(func)
    def run_func(*args, **kwargs):
        traceback.print_stack()
        return func(*args, **kwargs)
    return run_func

def rootonly(func):
    """
    This is a decorator that, when used, will only call the function on the
    root processor and then broadcast the results of the function to all other
    processors.

    This can be used like so:

    .. code-block:: python

       @rootonly
       def some_root_only_function(...):

    """
    from yt.config import ytcfg
    @wraps(func)
    def check_parallel_rank(*args, **kwargs):
        if ytcfg.getint("yt","__topcomm_parallel_rank") > 0:
            return
        return func(*args, **kwargs)
    return check_parallel_rank

def rootloginfo(*args):
    from yt.config import ytcfg
    if ytcfg.getint("yt", "__topcomm_parallel_rank") > 0: return
    mylog.info(*args)

def deprecate(func):
    """
    This decorator issues a deprecation warning.

    This can be used like so:

    .. code-block:: python

       @deprecate
       def some_really_old_function(...):

    """
    @wraps(func)
    def run_func(*args, **kwargs):
        warnings.warn("%s has been deprecated and may be removed without notice!" \
                % func.func_name, DeprecationWarning, stacklevel=2)
        func(*args, **kwargs)
    return run_func

def pdb_run(func):
    """
    This decorator inserts a pdb session on top of the call-stack into a
    function.

    This can be used like so:

    .. code-block:: python

       @pdb_run
       def some_function_to_debug(...):

    """
    @wraps(func)
    def wrapper(*args, **kw):
        pdb.runcall(func, *args, **kw)
    return wrapper

__header = """
== Welcome to the embedded IPython Shell ==

   You are currently inside the function:
     %(fname)s

   Defined in:
     %(filename)s:%(lineno)s
"""

def insert_ipython(num_up=1):
    """
    Placed inside a function, this will insert an IPython interpreter at that
    current location.  This will enabled detailed inspection of the current
    exeuction environment, as well as (optional) modification of that environment.
    *num_up* refers to how many frames of the stack get stripped off, and
    defaults to 1 so that this function itself is stripped off.
    """

    import IPython
    if version.LooseVersion(IPython.__version__) <= version.LooseVersion('0.10'):
        api_version = '0.10'
    else:
        api_version = '0.11'

    stack = inspect.stack()
    frame = inspect.stack()[num_up]
    loc = frame[0].f_locals.copy()
    glo = frame[0].f_globals
    dd = dict(fname = frame[3], filename = frame[1],
              lineno = frame[2])
    if api_version == '0.10':
        ipshell = IPython.Shell.IPShellEmbed()
        ipshell(header = __header % dd,
                local_ns = loc, global_ns = glo)
    else:
        from IPython.config.loader import Config
        cfg = Config()
        cfg.InteractiveShellEmbed.local_ns = loc
        cfg.InteractiveShellEmbed.global_ns = glo
        IPython.embed(config=cfg, banner2 = __header % dd)
        from IPython.frontend.terminal.embed import InteractiveShellEmbed
        ipshell = InteractiveShellEmbed(config=cfg)

    del ipshell


#
# Our progress bar types and how to get one
#

class DummyProgressBar(object):
    # This progressbar gets handed if we don't
    # want ANY output
    def __init__(self, *args, **kwargs):
        return
    def update(self, *args, **kwargs):
        return
    def finish(self, *args, **kwargs):
        return

class ParallelProgressBar(object):
    # This is just a simple progress bar
    # that prints on start/stop
    def __init__(self, title, maxval):
        self.title = title
        mylog.info("Starting '%s'", title)
    def update(self, *args, **kwargs):
        return
    def finish(self):
        mylog.info("Finishing '%s'", self.title)

class GUIProgressBar(object):
    def __init__(self, title, maxval):
        import wx
        self.maxval = maxval
        self.last = 0
        self._pbar = wx.ProgressDialog("Working...",
                    title, maximum=maxval,
                    style=wx.PD_REMAINING_TIME|wx.PD_ELAPSED_TIME|wx.PD_APP_MODAL)
    def update(self, val):
        # An update is only meaningful if it's on the order of 1/100 or greater
        if ceil(100*self.last / self.maxval) + 1 == \
           floor(100*val / self.maxval) or val == self.maxval:
            self._pbar.Update(val)
            self.last = val
    def finish(self):
        self._pbar.Destroy()

def get_pbar(title, maxval):
    """
    This returns a progressbar of the most appropriate type, given a *title*
    and a *maxval*.
    """
    maxval = max(maxval, 1)
    from yt.config import ytcfg
    if ytcfg.getboolean("yt", "suppressStreamLogging") or \
       "__IPYTHON__" in dir(__builtin__) or \
       ytcfg.getboolean("yt", "__withintesting"):
        return DummyProgressBar()
    elif ytcfg.getboolean("yt", "__withinreason"):
        from yt.gui.reason.extdirect_repl import ExtProgressBar
        return ExtProgressBar(title, maxval)
    elif ytcfg.getboolean("yt", "__parallel"):
        return ParallelProgressBar(title, maxval)
    widgets = [ title,
            pb.Percentage(), ' ',
            pb.Bar(marker=pb.RotatingMarker()),
            ' ', pb.ETA(), ' ']
    pbar = pb.ProgressBar(widgets=widgets,
                          maxval=maxval).start()
    return pbar

def only_on_root(func, *args, **kwargs):
    """
    This function accepts a *func*, a set of *args* and *kwargs* and then only
    on the root processor calls the function.  All other processors get "None"
    handed back.
    """
    from yt.config import ytcfg
    if kwargs.pop("global_rootonly", False):
        cfg_option = "__global_parallel_rank"
    else:
        cfg_option = "__topcomm_parallel_rank"
    if not ytcfg.getboolean("yt","__parallel"):
        return func(*args,**kwargs)
    if ytcfg.getint("yt", cfg_option) > 0: return
    return func(*args, **kwargs)

def is_root():
    """
    This function returns True if it is on the root processor of the
    topcomm and False otherwise.
    """
    from yt.config import ytcfg
    cfg_option = "__topcomm_parallel_rank"
    if not ytcfg.getboolean("yt","__parallel"):
        return True
    if ytcfg.getint("yt", cfg_option) > 0: 
        return False
    return True


#
# Our signal and traceback handling functions
#

def signal_print_traceback(signo, frame):
    print traceback.print_stack(frame)

def signal_problem(signo, frame):
    raise RuntimeError()

def signal_ipython(signo, frame):
    insert_ipython(2)

def paste_traceback(exc_type, exc, tb):
    """
    This is a traceback handler that knows how to paste to the pastebin.
    Should only be used in sys.excepthook.
    """
    sys.__excepthook__(exc_type, exc, tb)
    import xmlrpclib, cStringIO
    p = xmlrpclib.ServerProxy(
            "http://paste.yt-project.org/xmlrpc/",
            allow_none=True)
    s = cStringIO.StringIO()
    traceback.print_exception(exc_type, exc, tb, file=s)
    s = s.getvalue()
    ret = p.pastes.newPaste('pytb', s, None, '', '', True)
    print
    print "Traceback pasted to http://paste.yt-project.org/show/%s" % (ret)
    print

def paste_traceback_detailed(exc_type, exc, tb):
    """
    This is a traceback handler that knows how to paste to the pastebin.
    Should only be used in sys.excepthook.
    """
    import xmlrpclib, cStringIO, cgitb
    s = cStringIO.StringIO()
    handler = cgitb.Hook(format="text", file = s)
    handler(exc_type, exc, tb)
    s = s.getvalue()
    print s
    p = xmlrpclib.ServerProxy(
            "http://paste.yt-project.org/xmlrpc/",
            allow_none=True)
    ret = p.pastes.newPaste('text', s, None, '', '', True)
    print
    print "Traceback pasted to http://paste.yt-project.org/show/%s" % (ret)
    print

def traceback_writer_hook(file_suffix = ""):
    def write_to_file(exc_type, exc, tb):
        sys.__excepthook__(exc_type, exc, tb)
        fn = "yt_traceback%s" % file_suffix
        f = open(fn, "w")
        traceback.print_exception(exc_type, exc, tb, file=f)
        print "Wrote traceback to %s" % fn
    return write_to_file

_ss = "fURbBUUBE0cLXgETJnZgJRMXVhVGUQpQAUBuehQMUhJWRFFRAV1ERAtBXw1dAxMLXT4zXBFfABNN\nC0ZEXw1YUURHCxMXVlFERwxWCQw=\n"
def _rdbeta(key):
    import itertools, base64
    enc_s = base64.decodestring(_ss)
    dec_s = ''.join([ chr(ord(a) ^ ord(b)) for a, b in zip(enc_s, itertools.cycle(key)) ])
    print dec_s

#
# Some exceptions
#

class NoCUDAException(Exception):
    pass

class YTEmptyClass(object):
    pass

def update_hg(path, skip_rebuild = False):
    from mercurial import hg, ui, commands
    f = open(os.path.join(path, "yt_updater.log"), "a")
    u = ui.ui()
    u.pushbuffer()
    config_fn = os.path.join(path, ".hg", "hgrc")
    print "Reading configuration from ", config_fn
    u.readconfig(config_fn)
    repo = hg.repository(u, path)
    commands.pull(u, repo)
    f.write(u.popbuffer())
    f.write("\n\n")
    u.pushbuffer()
    commands.identify(u, repo)
    if "+" in u.popbuffer():
        print "Can't rebuild modules by myself."
        print "You will have to do this yourself.  Here's a sample commands:"
        print
        print "    $ cd %s" % (path)
        print "    $ hg up"
        print "    $ %s setup.py develop" % (sys.executable)
        return 1
    print "Updating the repository"
    f.write("Updating the repository\n\n")
    commands.update(u, repo, check=True)
    if skip_rebuild: return
    f.write("Rebuilding modules\n\n")
    p = subprocess.Popen([sys.executable, "setup.py", "build_ext", "-i"], cwd=path,
                        stdout = subprocess.PIPE, stderr = subprocess.STDOUT)
    stdout, stderr = p.communicate()
    f.write(stdout)
    f.write("\n\n")
    if p.returncode:
        print "BROKEN: See %s" % (os.path.join(path, "yt_updater.log"))
        sys.exit(1)
    f.write("Successful!\n")
    print "Updated successfully."

def get_hg_version(path):
    from mercurial import hg, ui, commands
    u = ui.ui()
    u.pushbuffer()
    repo = hg.repository(u, path)
    commands.identify(u, repo)
    return u.popbuffer()

def get_yt_version():
    try:
        from yt.__hg_version__ import hg_version
        return hg_version
    except ImportError:
        pass
    import pkg_resources
    yt_provider = pkg_resources.get_provider("yt")
    path = os.path.dirname(yt_provider.module_path)
    version = get_hg_version(path)[:12]
    return version

def get_version_stack():
    import numpy, matplotlib, h5py
    version_info = {}
    version_info['yt'] = get_yt_version()
    version_info['numpy'] = numpy.version.version
    version_info['matplotlib'] = matplotlib.__version__
    version_info['h5py'] = h5py.version.version
    return version_info

def get_script_contents():
    stack = inspect.stack()
    top_frame = inspect.stack()[-1]
    finfo = inspect.getframeinfo(top_frame[0])
    if finfo[2] != "<module>": return None
    if not os.path.exists(finfo[0]): return None
    try:
        contents = open(finfo[0]).read()
    except:
        contents = None
    return contents

# This code snippet is modified from Georg Brandl
def bb_apicall(endpoint, data, use_pass = True):
    import urllib, urllib2
    uri = 'https://api.bitbucket.org/1.0/%s/' % endpoint
    # since bitbucket doesn't return the required WWW-Authenticate header when
    # making a request without Authorization, we cannot use the standard urllib2
    # auth handlers; we have to add the requisite header from the start
    if data is not None:
        data = urllib.urlencode(data)
    req = urllib2.Request(uri, data)
    if use_pass:
        username = raw_input("Bitbucket Username? ")
        password = getpass.getpass()
        upw = '%s:%s' % (username, password)
        req.add_header('Authorization', 'Basic %s' % base64.b64encode(upw).strip())
    return urllib2.urlopen(req).read()

def get_yt_supp():
    supp_path = os.path.join(os.environ["YT_DEST"], "src",
                             "yt-supplemental")
    # Now we check that the supplemental repository is checked out.
    if not os.path.isdir(supp_path):
        print
        print "*** The yt-supplemental repository is not checked ***"
        print "*** out.  I can do this for you, but because this ***"
        print "*** is a delicate act, I require you to respond   ***"
        print "*** to the prompt with the word 'yes'.            ***"
        print
        response = raw_input("Do you want me to try to check it out? ")
        if response != "yes":
            print
            print "Okay, I understand.  You can check it out yourself."
            print "This command will do it:"
            print
            print "$ hg clone http://hg.yt-project.org/yt-supplemental/ ",
            print "%s" % (supp_path)
            print
            sys.exit(1)
        rv = commands.clone(uu,
                "http://hg.yt-project.org/yt-supplemental/", supp_path)
        if rv:
            print "Something has gone wrong.  Quitting."
            sys.exit(1)
    # Now we think we have our supplemental repository.
    return supp_path

def fix_length(length, pf):
    if isinstance(length, (list, tuple)) and len(length) == 2 and \
       isinstance(length[1], types.StringTypes):
       length = length[0]/pf[length[1]]
    return length

@contextlib.contextmanager
def parallel_profile(prefix):
    import cProfile
    from yt.config import ytcfg
    fn = "%s_%04i_%04i.cprof" % (prefix,
                ytcfg.getint("yt", "__topcomm_parallel_size"),
                ytcfg.getint("yt", "__topcomm_parallel_rank"))
    p = cProfile.Profile()
    p.enable()
    yield fn
    p.disable()
    p.dump_stats(fn)

def get_num_threads():
    from .config import ytcfg
    nt = ytcfg.getint("yt","numthreads")
    if nt < 0:
        return os.environ.get("OMP_NUM_THREADS", 0)
    return nt

def fix_axis(axis):
    return inv_axis_names.get(axis, axis)

def get_image_suffix(name):
    suffix = os.path.splitext(name)[1]
    return suffix if suffix in ['.png', '.eps', '.ps', '.pdf'] else ''


<<<<<<< HEAD
    Examples
    --------
    mkdir_rec("a/b/c")
    """
    dir_list = path.split("/")
    basedir = "."
    for dir in dir_list:
        basedir = "%s/%s" % (basedir, dir)
        if not os.path.isdir(basedir): os.mkdir(basedir)

# This is a modification of:
# http://stackoverflow.com/questions/312443/how-do-you-split-a-list-into-evenly-sized-chunks-in-python
def list_chunks(l, n):
    """ Yield successive n-sized chunks from l.
    """
    ty = int(ceil(float(len(l))/n))
    for i in xrange(0, n):
        yield l[i*ty:(i+1)*ty]
=======
def ensure_dir_exists(path):
    r"""Create all directories in path recursively in a parallel safe manner"""
    my_dir = os.path.dirname(path)
    if not my_dir:
        return
    if not os.path.exists(my_dir):
        only_on_root(os.makedirs, my_dir)
>>>>>>> 508053b2
<|MERGE_RESOLUTION|>--- conflicted
+++ resolved
@@ -618,31 +618,10 @@
     return suffix if suffix in ['.png', '.eps', '.ps', '.pdf'] else ''
 
 
-<<<<<<< HEAD
-    Examples
-    --------
-    mkdir_rec("a/b/c")
-    """
-    dir_list = path.split("/")
-    basedir = "."
-    for dir in dir_list:
-        basedir = "%s/%s" % (basedir, dir)
-        if not os.path.isdir(basedir): os.mkdir(basedir)
-
-# This is a modification of:
-# http://stackoverflow.com/questions/312443/how-do-you-split-a-list-into-evenly-sized-chunks-in-python
-def list_chunks(l, n):
-    """ Yield successive n-sized chunks from l.
-    """
-    ty = int(ceil(float(len(l))/n))
-    for i in xrange(0, n):
-        yield l[i*ty:(i+1)*ty]
-=======
 def ensure_dir_exists(path):
     r"""Create all directories in path recursively in a parallel safe manner"""
     my_dir = os.path.dirname(path)
     if not my_dir:
         return
     if not os.path.exists(my_dir):
-        only_on_root(os.makedirs, my_dir)
->>>>>>> 508053b2
+        only_on_root(os.makedirs, my_dir)