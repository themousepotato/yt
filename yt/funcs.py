--- conflicted
+++ resolved
@@ -233,18 +233,10 @@
     """
 
     import IPython
-<<<<<<< HEAD
-    if IPython.__version__.startswith("0.10"):
-       api_version = '0.10'
-    elif IPython.__version__.startswith("0.11") or \
-         IPython.__version__.startswith("0.12"):
-       api_version = '0.11'
-=======
     if version.LooseVersion(IPython.__version__) <= version.LooseVersion('0.10'):
         api_version = '0.10'
     else:
         api_version = '0.11'
->>>>>>> b8e823de
 
     stack = inspect.stack()
     frame = inspect.stack()[num_up]
