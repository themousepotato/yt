--- conflicted
+++ resolved
@@ -336,11 +336,7 @@
         self.config_name = config_name
 
     def __str__(self):
-<<<<<<< HEAD
-        return "You need to set an API key for %s in ~/.config/yt/yt.toml as %s" % (
-=======
         return "You need to set an API key for {} in ~/.config/yt/ytrc as {}".format(
->>>>>>> af1857b5
             self.service,
             self.config_name,
         )
