from pkg_resources import parse_version
import sys

class NotAModule(object):
    """
    A class to implement an informative error message that will be outputted if
    someone tries to use an on-demand import without having the requisite
    package installed.
    """
    def __init__(self, pkg_name):
        self.pkg_name = pkg_name
        self.error = ImportError(
            "This functionality requires the %s "
            "package to be installed." % self.pkg_name)

    def __getattr__(self, item):
        raise self.error

    def __call__(self, *args, **kwargs):
        raise self.error

class NotCartopy(NotAModule):
    """
    A custom class to return error messages dependent on system installation
    for cartopy imports.
    """
    def __init__(self, pkg_name):
        self.pkg_name = pkg_name
        if any(s in sys.version for s in ("Anaconda", "Continuum")):
            # the conda-based installs of cartopy don't have issues with the
            # GEOS library, so the error message for users with conda can be
            # relatively short. Discussion related to this is in
            # yt-project/yt#1966
            self.error = ImportError(
                "This functionality requires the %s "
                "package to be installed." % self.pkg_name)
        else:
            self.error = ImportError(
                "This functionality requires the %s "
                "package to be installed. Try installing proj4 and "
                "geos with your package manager and building shapely "
                "and cartopy from source with: \n \n "
                "pip install --no-binary :all: shapely cartopy \n \n"
                "For further instruction please refer to the "
                "yt documentation." % self.pkg_name)

class netCDF4_imports(object):
    _name = "netCDF4"
    _Dataset = None
    @property
    def Dataset(self):
        if self._Dataset is None:
            try:
                from netCDF4 import Dataset
            except ImportError:
                Dataset = NotAModule(self._name)
            self._Dataset = Dataset
        return self._Dataset


_netCDF4 = netCDF4_imports()


class astropy_imports(object):
    _name = "astropy"
    _pyfits = None
    @property
    def pyfits(self):
        if self._pyfits is None:
            try:
                import astropy.io.fits as pyfits
                self.log
            except ImportError:
                pyfits = NotAModule(self._name)
            self._pyfits = pyfits
        return self._pyfits

    _pywcs = None
    @property
    def pywcs(self):
        if self._pywcs is None:
            try:
                import astropy.wcs as pywcs
                self.log
            except ImportError:
                pywcs = NotAModule(self._name)
            self._pywcs = pywcs
        return self._pywcs

    _log = None
    @property
    def log(self):
        if self._log is None:
            try:
                from astropy import log
                if log.exception_logging_enabled():
                    log.disable_exception_logging()
            except ImportError:
                log = NotAModule(self._name)
            self._log = log
        return self._log

    _units = None
    @property
    def units(self):
        if self._units is None:
            try:
                from astropy import units
                self.log
            except ImportError:
                units = NotAModule(self._name)
            self._units = units
        return self._units

    _conv = None
    @property
    def conv(self):
        if self._conv is None:
            try:
                import astropy.convolution as conv
                self.log
            except ImportError:
                conv = NotAModule(self._name)
            self._conv = conv
        return self._conv

    _time = None
    @property
    def time(self):
        if self._time is None:
            try:
                import astropy.time as time
                self.log
            except ImportError:
                time = NotAModule(self._name)
            self._time = time
        return self._time

    _wcsaxes = None
    @property
    def wcsaxes(self):
        if self._wcsaxes is None:
            try:
                import astropy.visualization.wcsaxes as wcsaxes
                self.log
            except ImportError:
                wcsaxes = NotAModule(self._name)
            self._wcsaxes = wcsaxes
        return self._wcsaxes

    _version = None
    @property
    def __version__(self):
        if self._version is None:
            try:
                import astropy
                version = astropy.__version__
            except ImportError:
                version = NotAModule(self._name)
            self._version = version
        return self._version

_astropy = astropy_imports()

class cartopy_imports(object):
    _name = "cartopy"

    _crs = None
    @property
    def crs(self):
        if self._crs is None:
            try:
                import cartopy.crs as crs
            except ImportError:
                crs = NotCartopy(self._name)
            self._crs = crs
        return self._crs

    _version = None
    @property
    def __version__(self):
        if self._version is None:
            try:
                import cartopy
                version = cartopy.__version__
            except ImportError:
                version = NotCartopy(self._name)
            self._version = version
        return self._version

_cartopy = cartopy_imports()

class scipy_imports(object):
    _name = "scipy"
    _integrate = None
    @property
    def integrate(self):
        if self._integrate is None:
            try:
                import scipy.integrate as integrate
            except ImportError:
                integrate = NotAModule(self._name)
            self._integrate = integrate
        return self._integrate

    _stats = None
    @property
    def stats(self):
        if self._stats is None:
            try:
                import scipy.stats as stats
            except ImportError:
                stats = NotAModule(self._name)
            self._stats = stats
        return self._stats

    _optimize = None
    @property
    def optimize(self):
        if self._optimize is None:
            try:
                import scipy.optimize as optimize
            except ImportError:
                optimize = NotAModule(self._name)
            self._optimize = optimize
        return self._optimize

    _interpolate = None
    @property
    def interpolate(self):
        if self._interpolate is None:
            try:
                import scipy.interpolate as interpolate
            except ImportError:
                interpolate = NotAModule(self._name)
            self._interpolate = interpolate
        return self._interpolate

    _special = None
    @property
    def special(self):
        if self._special is None:
            try:
                import scipy.special as special
            except ImportError:
                special = NotAModule(self._name)
            self._special = special
        return self._special

    _signal = None
    @property
    def signal(self):
        if self._signal is None:
            try:
                import scipy.signal as signal
            except ImportError:
                signal = NotAModule(self._name)
            self._signal = signal
        return self._signal

    _spatial = None
    @property
    def spatial(self):
        if self._spatial is None:
            try:
                import scipy.spatial as spatial
            except ImportError:
                spatial = NotAModule(self._name)
            self._spatial = spatial
        return self._spatial

    _ndimage = None
    @property
    def ndimage(self):
        if self._ndimage is None:
            try:
                import scipy.ndimage as ndimage
            except ImportError:
                ndimage = NotAModule(self._name)
            self._ndimage = ndimage
        return self._ndimage

_scipy = scipy_imports()

class h5py_imports(object):
    _name = "h5py"
    _err = None

    def __init__(self):
        try:
            import h5py
            if parse_version(h5py.__version__) < parse_version('2.4.0'):
                self._err = RuntimeError(
                    'yt requires h5py version 2.4.0 or newer, '
                    'please update h5py with e.g. "pip install -U h5py" '
                    'and try again')
        except ImportError:
            pass
        super(h5py_imports, self).__init__()

    _File = None
    @property
    def File(self):
        if self._err:
            raise self._err
        if self._File is None:
            try:
                from h5py import File
            except ImportError:
                File = NotAModule(self._name)
            self._File = File
        return self._File

    _Group = None
    @property
    def Group(self):
        if self._err:
            raise self._err
        if self._Group is None:
            try:
                from h5py import Group
            except ImportError:
                Group = NotAModule(self._name)
            self._Group = Group
        return self._Group

    _Dataset = None
    @property
    def Dataset(self):
        if self._err:
            raise self._err
        if self._Dataset is None:
            try:
                from h5py import Dataset
            except ImportError:
                Dataset = NotAModule(self._name)
            self._Dataset = Dataset
        return self._Dataset

    ___version__ = None
    @property
    def __version__(self):
        if self._err:
            raise self._err
        if self.___version__ is None:
            try:
                from h5py import __version__
            except ImportError:
                __version__ = NotAModule(self._name)
            self.___version__ = __version__
        return self.___version__

    _get_config = None
    @property
    def get_config(self):
        if self._err:
            raise self._err
        if self._get_config is None:
            try:
                from h5py import get_config
            except ImportError:
                get_config = NotAModule(self._name)
            self._get_config = get_config
        return self._get_config

    _h5f = None
    @property
    def h5f(self):
        if self._err:
            raise self._err
        if self._h5f is None:
            try:
                import h5py.h5f as h5f
            except ImportError:
                h5f = NotAModule(self._name)
            self._h5f = h5f
        return self._h5f

    _h5p = None
    @property
    def h5p(self):
        if self._err:
            raise self._err
        if self._h5p is None:
            try:
                import h5py.h5p as h5p
            except ImportError:
                h5p = NotAModule(self._name)
            self._h5p = h5p
        return self._h5p

    _h5d = None
    @property
    def h5d(self):
        if self._err:
            raise self._err
        if self._h5d is None:
            try:
                import h5py.h5d as h5d
            except ImportError:
                h5d = NotAModule(self._name)
            self._h5d = h5d
        return self._h5d

    _h5s = None
    @property
    def h5s(self):
        if self._err:
            raise self._err
        if self._h5s is None:
            try:
                import h5py.h5s as h5s
            except ImportError:
                h5s = NotAModule(self._name)
            self._h5s = h5s
        return self._h5s

    _version = None
    @property
    def version(self):
        if self._err:
            raise self._err
        if self._version is None:
            try:
                import h5py.version as version
            except ImportError:
                version = NotAModule(self._name)
            self._version = version
        return self._version

_h5py = h5py_imports()

class nose_imports(object):
    _name = "nose"
    _run = None
    @property
    def run(self):
        if self._run is None:
            try:
                from nose import run
            except ImportError:
                run = NotAModule(self._name)
            self._run = run
        return self._run

_nose = nose_imports()

class libconf_imports(object):
    _name = "libconf"
    _load = None
    @property
    def load(self):
        if self._load is None:
            try:
                from libconf import load
            except ImportError:
                load = NotAModule(self._name)
            self._load = load
        return self._load

_libconf = libconf_imports()

class yaml_imports(object):
    _name = "yaml"
    _load = None
    _FullLoader = None

    @property
    def load(self):
        if self._load is None:
            try:
                from yaml import load
            except ImportError:
                load = NotAModule(self._name)
            self._load = load
        return self._load

<<<<<<< HEAD
    @property
    def FullLoader(self):
        if self._FullLoader is None:
            try:
                from yaml import FullLoader
            except ImportError:
                FullLoader = NotAModule(self._name)
            self._FullLoader = FullLoader
        return self._FullLoader

_yaml = yaml_imports()
=======
_yaml = yaml_imports()

class NotMiniball(NotAModule):
    def __init__(self, pkg_name):
        super(NotMiniball, self).__init__(pkg_name)
        str = ("This functionality requires the %s package to be installed. "
               "Installation instructions can be found at "
               "https://github.com/weddige/miniball or alternatively you can "
               "install via `pip install MiniballCpp`.")
        self.error = ImportError(str % self.pkg_name)

class miniball_imports(object):
    _name = 'miniball'
    _Miniball = None

    @property
    def Miniball(self):
        if self._Miniball is None:
            try:
                from miniball import Miniball
            except ImportError:
                Miniball = NotMiniball(self._name)
            self._Miniball = Miniball
        return self._Miniball

_miniball = miniball_imports()
>>>>>>> 25efd2a6
<|MERGE_RESOLUTION|>--- conflicted
+++ resolved
@@ -475,7 +475,6 @@
             self._load = load
         return self._load
 
-<<<<<<< HEAD
     @property
     def FullLoader(self):
         if self._FullLoader is None:
@@ -486,8 +485,6 @@
             self._FullLoader = FullLoader
         return self._FullLoader
 
-_yaml = yaml_imports()
-=======
 _yaml = yaml_imports()
 
 class NotMiniball(NotAModule):
@@ -513,5 +510,4 @@
             self._Miniball = Miniball
         return self._Miniball
 
-_miniball = miniball_imports()
->>>>>>> 25efd2a6
+_miniball = miniball_imports()