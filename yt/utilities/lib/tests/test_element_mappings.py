--- conflicted
+++ resolved
@@ -21,11 +21,8 @@
     test_hex_sampler, \
     test_tri_sampler, \
     test_quad_sampler, \
-<<<<<<< HEAD
-    test_hex20_sampler
-=======
+    test_hex20_sampler, \
     test_wedge_sampler
->>>>>>> 89b35867
 
 
 def check_all_vertices(sampler, vertices, field_values):
@@ -84,7 +81,6 @@
 
     check_all_vertices(test_hex_sampler, vertices, field_values)
 
-<<<<<<< HEAD
 
 def test_S2Sampler3D():
     vertices = np.array([[3.00608789e-03, 4.64941000e-02, -3.95758979e-04],
@@ -117,7 +113,8 @@
                              654.39247905, 659.28034852])
 
     check_all_vertices(test_hex20_sampler, vertices, field_values)
-=======
+
+
 def test_W1Sampler3D():
 
     vertices = np.array([[-0.34641016,  0.3       ,  0.        ],
@@ -129,5 +126,4 @@
 
     field_values = np.array([1.,  2.,  3.,  4., 5., 6.])
 
-    check_all_vertices(test_wedge_sampler, vertices, field_values)
->>>>>>> 89b35867
+    check_all_vertices(test_wedge_sampler, vertices, field_values)