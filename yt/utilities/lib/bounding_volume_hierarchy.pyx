cimport cython
import numpy as np
cimport numpy as np
from libc.math cimport fabs
from libc.stdlib cimport malloc, free
from cython.parallel import parallel, prange
from .image_samplers cimport ImageSampler


from yt.utilities.lib.primitives cimport \
    BBox, \
    Ray, \
    ray_bbox_intersect, \
    Triangle, \
    ray_triangle_intersect, \
    triangle_centroid, \
    triangle_bbox, \
    Patch, \
    ray_patch_intersect, \
    patch_centroid, \
    patch_bbox, \
    TetPatch, \
    ray_tet_patch_intersect, \
    tet_patch_centroid, \
    tet_patch_bbox

from yt.utilities.lib.element_mappings cimport \
    ElementSampler, \
    Q1Sampler3D, \
    P1Sampler3D, \
    W1Sampler3D, \
    S2Sampler3D, \
    Tet2Sampler3D

from yt.utilities.lib.vec3_ops cimport L2_norm

cdef ElementSampler Q1Sampler = Q1Sampler3D()
cdef ElementSampler P1Sampler = P1Sampler3D()
cdef ElementSampler W1Sampler = W1Sampler3D()
cdef ElementSampler S2Sampler = S2Sampler3D()
cdef ElementSampler Tet2Sampler = Tet2Sampler3D()

cdef extern from "platform_dep.h" nogil:
    double fmax(double x, double y)
    double fmin(double x, double y)

# define some constants
cdef np.float64_t INF = np.inf
cdef np.int64_t   LEAF_SIZE = 16


cdef class BVH:
    '''

    This class implements a bounding volume hierarchy (BVH), a spatial acceleration
<<<<<<< HEAD
    structure for fast ray-tracing. A BVH is like a kd-tree, except that instead of 
    partitioning the *volume* of the parent to create the children, we partition the 
    primitives themselves into 'left' or 'right' sub-trees. The bounding volume for a
    node is then determined by computing the bounding volume of the primitives that
    belong to it. This allows us to quickly discard primitives that are not close 
=======
    structure for fast ray-tracing. A BVH is like a kd-tree, except that instead of
    partitioning the *volume* of the parent to create the children, we partition the
    primitives themselves into 'left' or 'right' sub-trees. The bounding volume for a
    node is then determined by computing the bounding volume of the primitives that
    belong to it. This allows us to quickly discard primitives that are not close
>>>>>>> 7ef69331
    to intersecting a given ray.

    This class is currently used to provide software 3D rendering support for
    finite element datasets. For 1st-order meshes, every element of the mesh is
    triangulated, and this set of triangles forms the primitives that will be used
    for the ray-trace. The BVH can then quickly determine which element is hit by
    each ray associated with the image plane, and the appropriate interpolation can
    be performed to sample the finite element solution at that hit position.

    Currently, 2nd-order meshes are only supported for 20-node hexahedral elements.
    There, the primitive type is a bi-quadratic patch instead of a triangle, and
    each intersection involves computing a Netwon-Raphson solve.

    See yt/utilities/lib/primitives.pyx for the definitions of both of these primitive
    types.

    '''

    @cython.boundscheck(False)
    @cython.wraparound(False)
    @cython.cdivision(True)
    def __cinit__(self,
                  np.float64_t[:, :] vertices,
                  np.int64_t[:, :] indices,
                  np.float64_t[:, :] field_data):

        self.num_elem = indices.shape[0]
        self.num_verts_per_elem = indices.shape[1]
        self.num_field_per_elem = field_data.shape[1]

        # We need to figure out what kind of elements we've been handed.
        if self.num_verts_per_elem == 8:
            self.num_prim_per_elem = HEX_NT
            self.tri_array = triangulate_hex
            self.sampler = Q1Sampler
        elif self.num_verts_per_elem == 6:
            self.num_prim_per_elem = WEDGE_NT
            self.tri_array = triangulate_wedge
            self.sampler = W1Sampler
        elif self.num_verts_per_elem == 4:
            self.num_prim_per_elem = TETRA_NT
            self.tri_array = triangulate_tetra
            self.sampler = P1Sampler
        elif self.num_verts_per_elem == 20:
            self.num_prim_per_elem = 6
            self.sampler = S2Sampler
        elif self.num_verts_per_elem == 10:
            self.num_prim_per_elem = 4
            self.sampler = Tet2Sampler
        else:
            raise NotImplementedError("Could not determine element type for "
                                      "nverts = %d. " % self.num_verts_per_elem)
        self.num_prim = self.num_prim_per_elem*self.num_elem

        # allocate storage
        cdef np.int64_t v_size = self.num_verts_per_elem * self.num_elem * 3
        self.vertices = <np.float64_t*> malloc(v_size * sizeof(np.float64_t))
        cdef np.int64_t f_size = self.num_field_per_elem * self.num_elem
        self.field_data = <np.float64_t*> malloc(f_size * sizeof(np.float64_t))
        self.prim_ids = <np.int64_t*> malloc(self.num_prim * sizeof(np.int64_t))
        self.centroids = <np.float64_t**> malloc(self.num_prim * sizeof(np.float64_t*))
        cdef np.int64_t i
        for i in range(self.num_prim):
            self.centroids[i] = <np.float64_t*> malloc(3*sizeof(np.float64_t))
        self.bboxes = <BBox*> malloc(self.num_prim * sizeof(BBox))

        # create data buffers
        cdef np.int64_t j, k
        cdef np.int64_t field_offset, vertex_offset
        for i in range(self.num_elem):
            for j in range(self.num_verts_per_elem):
                vertex_offset = i*self.num_verts_per_elem*3 + j*3
                for k in range(3):
                    self.vertices[vertex_offset + k] = vertices[indices[i,j]][k]
            field_offset = i*self.num_field_per_elem
            for j in range(self.num_field_per_elem):
                self.field_data[field_offset + j] = field_data[i][j]

        # set up primitives
        if self.num_verts_per_elem == 20:
            self.primitives = malloc(self.num_prim * sizeof(Patch))
            self.get_centroid = patch_centroid
            self.get_bbox = patch_bbox
            self.get_intersect = ray_patch_intersect
            self._set_up_patches(vertices, indices)
        elif self.num_verts_per_elem == 10:
            self.primitives = malloc(self.num_prim * sizeof(TetPatch))
            self.get_centroid = tet_patch_centroid
            self.get_bbox = tet_patch_bbox
            self.get_intersect = ray_tet_patch_intersect
            self._set_up_tet_patches(vertices, indices)
        else:
            self.primitives = malloc(self.num_prim * sizeof(Triangle))
            self.get_centroid = triangle_centroid
            self.get_bbox = triangle_bbox
            self.get_intersect = ray_triangle_intersect
            self._set_up_triangles(vertices, indices)

        self.root = self._recursive_build(0, self.num_prim)

    @cython.boundscheck(False)
    @cython.wraparound(False)
    @cython.cdivision(True)
    cdef void _set_up_patches(self, np.float64_t[:, :] vertices,
                              np.int64_t[:, :] indices) nogil:
        cdef Patch* patch
        cdef np.int64_t i, j, k, ind, idim
        cdef np.int64_t offset, prim_index
        for i in range(self.num_elem):
            offset = self.num_prim_per_elem*i
            for j in range(self.num_prim_per_elem):  # for each face
                prim_index = offset + j
                patch = &( <Patch*> self.primitives)[prim_index]
                self.prim_ids[prim_index] = prim_index
                patch.elem_id = i
                for k in range(8):  # for each vertex
                    ind = hex20_faces[j][k]
                    for idim in range(3):  # for each spatial dimension (yikes)
                        patch.v[k][idim] = vertices[indices[i, ind]][idim]
                self.get_centroid(self.primitives,
                                  prim_index,
                                  self.centroids[prim_index])
                self.get_bbox(self.primitives,
                              prim_index,
                              &(self.bboxes[prim_index]))

    @cython.boundscheck(False)
    @cython.wraparound(False)
    @cython.cdivision(True)
    cdef void _set_up_tet_patches(self, np.float64_t[:, :] vertices,
                              np.int64_t[:, :] indices) nogil:
        cdef TetPatch* tet_patch
        cdef np.int64_t i, j, k, ind, idim
        cdef np.int64_t offset, prim_index
        for i in range(self.num_elem):
            offset = self.num_prim_per_elem*i
            for j in range(self.num_prim_per_elem):  # for each face
                prim_index = offset + j
                tet_patch = &( <TetPatch*> self.primitives)[prim_index]
                self.prim_ids[prim_index] = prim_index
                tet_patch.elem_id = i
                for k in range(6):  # for each vertex
                    ind = tet10_faces[j][k]
                    for idim in range(3):  # for each spatial dimension (yikes)
                        tet_patch.v[k][idim] = vertices[indices[i, ind]][idim]
                self.get_centroid(self.primitives,
                                  prim_index,
                                  self.centroids[prim_index])
                self.get_bbox(self.primitives,
                              prim_index,
                              &(self.bboxes[prim_index]))

    @cython.boundscheck(False)
    @cython.wraparound(False)
    @cython.cdivision(True)
    cdef void _set_up_triangles(self, np.float64_t[:, :] vertices,
                                np.int64_t[:, :] indices) nogil:
        # fill our array of primitives
        cdef np.int64_t offset, tri_index
        cdef np.int64_t v0, v1, v2
        cdef Triangle* tri
        cdef np.int64_t i, j, k
        for i in range(self.num_elem):
            offset = self.num_prim_per_elem*i
            for j in range(self.num_prim_per_elem):
                tri_index = offset + j
                self.prim_ids[tri_index] = tri_index
                tri = &(<Triangle*> self.primitives)[tri_index]
                tri.elem_id = i
                v0 = indices[i][self.tri_array[j][0]]
                v1 = indices[i][self.tri_array[j][1]]
                v2 = indices[i][self.tri_array[j][2]]
                for k in range(3):
                    tri.p0[k] = vertices[v0][k]
                    tri.p1[k] = vertices[v1][k]
                    tri.p2[k] = vertices[v2][k]
                self.get_centroid(self.primitives,
                                  tri_index,
                                  self.centroids[tri_index])
                self.get_bbox(self.primitives,
                              tri_index,
                              &(self.bboxes[tri_index]))

    cdef void _recursive_free(self, BVHNode* node) nogil:
        if node.end - node.begin > LEAF_SIZE:
            self._recursive_free(node.left)
            self._recursive_free(node.right)
        free(node)

    def __dealloc__(self):
        if self.root == NULL:
            return
        self._recursive_free(self.root)
        free(self.primitives)
        free(self.prim_ids)
        for i in range(self.num_prim):
            free(self.centroids[i])
        free(self.centroids)
        free(self.bboxes)
        free(self.field_data)
        free(self.vertices)

    @cython.boundscheck(False)
    @cython.wraparound(False)
    @cython.cdivision(True)
    cdef np.int64_t _partition(self, np.int64_t begin, np.int64_t end,
                               np.int64_t ax, np.float64_t split) nogil:
        # this re-orders the primitive array so that all of the primitives
        # to the left of mid have centroids less than or equal to "split"
        # along the direction "ax". All the primitives to the right of mid
        # will have centroids *greater* than "split" along "ax".
        cdef np.int64_t mid = begin
        while (begin != end):
            if self.centroids[mid][ax] > split:
                mid += 1
            elif self.centroids[begin][ax] > split:
                self.prim_ids[mid], self.prim_ids[begin] = \
                self.prim_ids[begin], self.prim_ids[mid]
                self.centroids[mid], self.centroids[begin] = \
                self.centroids[begin], self.centroids[mid]
                self.bboxes[mid], self.bboxes[begin] = \
                self.bboxes[begin], self.bboxes[mid]
                mid += 1
            begin += 1
        return mid

    @cython.boundscheck(False)
    @cython.wraparound(False)
    @cython.cdivision(True)
    cdef void _get_node_bbox(self, BVHNode* node,
                             np.int64_t begin, np.int64_t end) nogil:
        cdef np.int64_t i, j
        cdef BBox box = self.bboxes[begin]
        for i in range(begin+1, end):
            for j in range(3):
                box.left_edge[j] = fmin(box.left_edge[j],
                                        self.bboxes[i].left_edge[j])
                box.right_edge[j] = fmax(box.right_edge[j],
                                         self.bboxes[i].right_edge[j])
        node.bbox = box

    @cython.boundscheck(False)
    @cython.wraparound(False)
    @cython.cdivision(True)
    cdef void intersect(self, Ray* ray) nogil:
        self._recursive_intersect(ray, self.root)

        if ray.elem_id < 0:
            return

        cdef np.float64_t[3] position
        cdef np.int64_t i
        for i in range(3):
            position[i] = ray.origin[i] + ray.t_far*ray.direction[i]

        cdef np.float64_t* vertex_ptr
        cdef np.float64_t* field_ptr
        vertex_ptr = self.vertices + ray.elem_id*self.num_verts_per_elem*3
        field_ptr = self.field_data + ray.elem_id*self.num_field_per_elem

        cdef np.float64_t[4] mapped_coord
        self.sampler.map_real_to_unit(mapped_coord, vertex_ptr, position)
        if self.num_field_per_elem == 1:
            ray.data_val = field_ptr[0]
        else:
            ray.data_val = self.sampler.sample_at_unit_point(mapped_coord,
                                                             field_ptr)
        ray.near_boundary = self.sampler.check_mesh_lines(mapped_coord)

    @cython.boundscheck(False)
    @cython.wraparound(False)
    @cython.cdivision(True)
    cdef void _recursive_intersect(self, Ray* ray, BVHNode* node) nogil:

        # check for bbox intersection:
        if not ray_bbox_intersect(ray, node.bbox):
            return

        # check for leaf
        cdef np.int64_t i, hit
        if (node.end - node.begin) <= LEAF_SIZE:
            for i in range(node.begin, node.end):
                hit = self.get_intersect(self.primitives, self.prim_ids[i], ray)
            return

        # if not leaf, intersect with left and right children
        self._recursive_intersect(ray, node.left)
        self._recursive_intersect(ray, node.right)

    @cython.boundscheck(False)
    @cython.wraparound(False)
    @cython.cdivision(True)
    cdef BVHNode* _recursive_build(self, np.int64_t begin, np.int64_t end) nogil:
        cdef BVHNode *node = <BVHNode* > malloc(sizeof(BVHNode))
        node.begin = begin
        node.end = end

        self._get_node_bbox(node, begin, end)

        # check for leaf
        if (end - begin) <= LEAF_SIZE:
            return node

        # we use the "split in the middle of the longest axis approach"
        # see: http://www.vadimkravcenko.com/bvh-tree-building/

        # compute longest dimension
        cdef np.int64_t ax = 0
        cdef np.float64_t d = fabs(node.bbox.right_edge[0] -
                                   node.bbox.left_edge[0])
        if fabs(node.bbox.right_edge[1] - node.bbox.left_edge[1]) > d:
            ax = 1
        if fabs(node.bbox.right_edge[2] - node.bbox.left_edge[2]) > d:
            ax = 2

        # split in half along that dimension
        cdef np.float64_t split = 0.5*(node.bbox.right_edge[ax] +
                                       node.bbox.left_edge[ax])

        # sort triangle list
        cdef np.int64_t mid = self._partition(begin, end, ax, split)

        if(mid == begin or mid == end):
            mid = begin + (end-begin)/2

        # recursively build sub-trees
        node.left = self._recursive_build(begin, mid)
        node.right = self._recursive_build(mid, end)

        return node


@cython.boundscheck(False)
@cython.wraparound(False)
@cython.cdivision(True)
cdef void cast_rays(np.float64_t* image,
                    const np.float64_t* origins,
                    const np.float64_t* direction,
                    const int N,
                    BVH bvh) nogil:

    cdef Ray* ray
    cdef int i, j, k

    with nogil, parallel():

        ray = <Ray *> malloc(sizeof(Ray))

        for k in range(3):
            ray.direction[k] = direction[k]
            ray.inv_dir[k] = 1.0 / direction[k]

        for i in prange(N):
            for j in range(3):
                ray.origin[j] = origins[N*j + i]
            ray.t_far = INF
            ray.t_near = 0.0
            ray.data_val = 0
            ray.elem_id = -1
            bvh.intersect(ray)
            image[i] = ray.data_val

        free(ray)

@cython.boundscheck(False)
@cython.wraparound(False)
@cython.cdivision(True)
def test_ray_trace(np.ndarray[np.float64_t, ndim=1] image,
                   np.ndarray[np.float64_t, ndim=2] origins,
                   np.ndarray[np.float64_t, ndim=1] direction,
                   BVH bvh):

    cdef int N = origins.shape[0]
    cast_rays(&image[0], &origins[0, 0], &direction[0], N, bvh)

cdef class BVHMeshSampler(ImageSampler):

    @cython.boundscheck(False)
    @cython.wraparound(False)
    @cython.cdivision(True)
    def __call__(self,
                 BVH bvh,
                 int num_threads = 0):
        '''

        This function is supposed to cast the rays and return the
        image.

        '''

        cdef int vi, vj, i, j
        cdef np.float64_t *v_pos
        cdef np.float64_t *v_dir
        cdef np.int64_t nx, ny, size
        cdef np.float64_t width[3]
        for i in range(3):
            width[i] = self.width[i]
        nx = self.nv[0]
        ny = self.nv[1]
        size = nx * ny
        cdef Ray* ray
        with nogil, parallel():
            ray = <Ray *> malloc(sizeof(Ray))
            v_pos = <np.float64_t *> malloc(3 * sizeof(np.float64_t))
            v_dir = <np.float64_t *> malloc(3 * sizeof(np.float64_t))
            for j in prange(size):
                vj = j % ny
                vi = (j - vj) / ny
                vj = vj
                self.vector_function(self, vi, vj, width, v_dir, v_pos)
                for i in range(3):
                    ray.origin[i] = v_pos[i]
                    ray.direction[i] = v_dir[i]
                    ray.inv_dir[i] = 1.0 / v_dir[i]
                ray.t_far = 1e37
                ray.t_near = 0.0
                ray.data_val = 0
                ray.elem_id = -1
                bvh.intersect(ray)
                self.image[vi, vj, 0] = ray.data_val
                self.image_used[vi, vj] = ray.elem_id
                self.mesh_lines[vi, vj] = ray.near_boundary
                self.zbuffer[vi, vj] = ray.t_far
            free(v_pos)
            free(v_dir)
            free(ray)<|MERGE_RESOLUTION|>--- conflicted
+++ resolved
@@ -53,19 +53,11 @@
     '''
 
     This class implements a bounding volume hierarchy (BVH), a spatial acceleration
-<<<<<<< HEAD
-    structure for fast ray-tracing. A BVH is like a kd-tree, except that instead of 
-    partitioning the *volume* of the parent to create the children, we partition the 
-    primitives themselves into 'left' or 'right' sub-trees. The bounding volume for a
-    node is then determined by computing the bounding volume of the primitives that
-    belong to it. This allows us to quickly discard primitives that are not close 
-=======
     structure for fast ray-tracing. A BVH is like a kd-tree, except that instead of
     partitioning the *volume* of the parent to create the children, we partition the
     primitives themselves into 'left' or 'right' sub-trees. The bounding volume for a
     node is then determined by computing the bounding volume of the primitives that
     belong to it. This allows us to quickly discard primitives that are not close
->>>>>>> 7ef69331
     to intersecting a given ray.
 
     This class is currently used to provide software 3D rendering support for
