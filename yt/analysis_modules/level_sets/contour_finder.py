--- conflicted
+++ resolved
@@ -32,7 +32,8 @@
     contours = {}
     empty_mask = np.ones((1,1,1), dtype="uint8")
     node_ids = []
-    DLE = data_source.pf.domain_left_edge
+    DLE = data_source.pf.domain_left_edge.in_units("code_length")
+    DLE = DLE.ndarray_view()
     for (g, node, (sl, dims, gi)) in data_source.tiles.slice_traverse():
         node.node_ind = len(node_ids)
         nid = node.node_id
@@ -44,16 +45,10 @@
         total_contours += new_contours.shape[0]
         tree.add_contours(new_contours)
         # Now we can create a partitioned grid with the contours.
-<<<<<<< HEAD
         pg = PartitionedGrid(g.id,
-            [contour_ids.view("float64")],
-            empty_mask, g.dds * gi, g.dds * (gi + dims),
-=======
-        pg = amr_utils.PartitionedGrid(g.id,
             [contour_ids.view("float64")], empty_mask,
             DLE + g.dds * gi, 
             DLE + g.dds * (gi + dims),
->>>>>>> 96fcd1ba
             dims.astype("int64"))
         contours[nid] = (g.Level, node.node_ind, pg, sl)
     node_ids = np.array(node_ids)
