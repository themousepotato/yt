"""
Clump finding helper classes



"""

#-----------------------------------------------------------------------------
# Copyright (c) 2013, yt Development Team.
#
# Distributed under the terms of the Modified BSD License.
#
# The full license is in the file COPYING.txt, distributed with this software.
#-----------------------------------------------------------------------------

import numpy as np
import copy

from yt.funcs import *

from .contour_finder import identify_contours

class Clump(object):
    children = None
    def __init__(self, data, parent, field, cached_fields = None, 
                 function=None, clump_info=None):
        self.parent = parent
        self.data = data
        self.quantities = data.quantities
        self.field = field
        self.min_val = self.data[field].min()
        self.max_val = self.data[field].max()
        self.cached_fields = cached_fields

        # List containing characteristics about clumps that are to be written 
        # out by the write routines.
        if clump_info is None:
            self.set_default_clump_info()
        else:
            # Clump info will act the same if add_info_item is called before or after clump finding.
            self.clump_info = copy.deepcopy(clump_info)

        # Function determining whether a clump is valid and should be kept.
        self.default_function = 'self.data.quantities["IsBound"](truncate=True,include_thermal_energy=True) > 1.0'
        if function is None:
            self.function = self.default_function
        else:
            self.function = function

        # Return value of validity function, saved so it does not have to be calculated again.
        self.function_value = None

    def add_info_item(self,quantity,format):
        "Adds an entry to clump_info list and tells children to do the same."

        self.clump_info.append({'quantity':quantity, 'format':format})
        if self.children is None: return
        for child in self.children:
            child.add_info_item(quantity,format)

    def set_default_clump_info(self):
        "Defines default entries in the clump_info array."

        # add_info_item is recursive so this function does not need to be.
        self.clump_info = []

        # Number of cells.
        self.add_info_item('self.data["CellMassMsun"].size','"Cells: %d" % value')
        # Gas mass in solar masses.
        self.add_info_item('self.data["CellMassMsun"].sum()','"Mass: %e Msolar" % value')
        # Volume-weighted Jeans mass.
        self.add_info_item('self.data.quantities["WeightedAverageQuantity"]("JeansMassMsun","CellVolume")',
                           '"Jeans Mass (vol-weighted): %.6e Msolar" % value')
        # Mass-weighted Jeans mass.
        self.add_info_item('self.data.quantities["WeightedAverageQuantity"]("JeansMassMsun","CellMassMsun")',
                           '"Jeans Mass (mass-weighted): %.6e Msolar" % value')
        # Max level.
        self.add_info_item('self.data["GridLevel"].max()','"Max grid level: %d" % value')
        # Minimum number density.
        self.add_info_item('self.data["NumberDensity"].min()','"Min number density: %.6e cm^-3" % value')
        # Maximum number density.
        self.add_info_item('self.data["NumberDensity"].max()','"Max number density: %.6e cm^-3" % value')

    def clear_clump_info(self):
        "Clears the clump_info array and passes the instruction to its children."

        self.clump_info = []
        if self.children is None: return
        for child in self.children:
            child.clear_clump_info()

    def write_info(self,level,f_ptr):
        "Writes information for clump using the list of items in clump_info."

        for item in self.clump_info:
            # Call if callable, otherwise do an eval.
            if callable(item['quantity']):
                value = item['quantity']()
            else:
                value = eval(item['quantity'])
            output = eval(item['format'])
            f_ptr.write("%s%s" % ('\t'*level,output))
            f_ptr.write("\n")

    def find_children(self, min_val, max_val = None):
        if self.children is not None:
            print "Wiping out existing children clumps."
        self.children = []
        if max_val is None: max_val = self.max_val
        nj, cids = identify_contours(self.data, self.field, min_val, max_val)
        # Here, cids is the set of slices and values, keyed by the
        # parent_grid_id, that defines the contours.  So we can figure out all
        # the unique values of the contours by examining the list here.
        unique_contours = set([])
        for sl_list in cids.values():
            for sl, ff in sl_list:
                unique_contours.update(np.unique(ff))
        for cid in sorted(unique_contours):
            new_clump = self.data.cut_region(
<<<<<<< HEAD
                    ["obj['contours'] == %s" % (cid + 1)],
=======
                    ["obj['Contours'] == %s" % cid],
>>>>>>> be4c7e7e
                    {'contour_slices': cids})
            if new_clump["Ones"].size == 0:
                # This is to skip possibly duplicate clumps.  Using "Ones" here
                # will speed things up.
                continue
            self.children.append(Clump(new_clump, self, self.field,
                                       self.cached_fields,function=self.function,
                                       clump_info=self.clump_info))

    def pass_down(self,operation):
        "Performs an operation on a clump with an exec and passes the instruction down to clump children."

        # Call if callable, otherwise do an exec.
        if callable(operation):
            operation()
        else:
            exec(operation)

        if self.children is None: return
        for child in self.children:
            child.pass_down(operation)

    def _isValid(self):
        "Perform user specified function to determine if child clumps should be kept."

        # Only call function if it has not been already.
        if self.function_value is None:
            self.function_value = eval(self.function)

        return self.function_value

    def __reduce__(self):
        return (_reconstruct_clump, 
                (self.parent, self.field, self.min_val, self.max_val,
                 self.function_value, self.children, self.data, self.clump_info, self.function))

    def __getitem__(self,request):
        return self.data[request]

def _reconstruct_clump(parent, field, mi, ma, function_value, children, data, clump_info, 
        function=None):
    obj = object.__new__(Clump)
    if iterable(parent):
        try:
            parent = parent[1]
        except KeyError:
            parent = parent
    if children is None: children = []
    obj.parent, obj.field, obj.min_val, obj.max_val, obj.function_value, obj.children, obj.clump_info, obj.function = \
        parent, field, mi, ma, function_value, children, clump_info, function
    # Now we override, because the parent/child relationship seems a bit
    # unreliable in the unpickling
    for child in children: child.parent = obj
    obj.data = data[1] # Strip out the PF
    obj.quantities = obj.data.quantities
    if obj.parent is None: return (data[0], obj)
    return obj

def find_clumps(clump, min_val, max_val, d_clump):
    print "Finding clumps: min: %e, max: %e, step: %f" % (min_val, max_val, d_clump)
    if min_val >= max_val: return
    clump.find_children(min_val)

    if (len(clump.children) == 1):
        find_clumps(clump, min_val*d_clump, max_val, d_clump)

    elif (len(clump.children) > 0):
        these_children = []
        print "Investigating %d children." % len(clump.children)
        for child in clump.children:
            find_clumps(child, min_val*d_clump, max_val, d_clump)
            if ((child.children is not None) and (len(child.children) > 0)):
                these_children.append(child)
            elif (child._isValid()):
                these_children.append(child)
            else:
                print "Eliminating invalid, childless clump with %d cells." % len(child.data["Ones"])
        if (len(these_children) > 1):
            print "%d of %d children survived." % (len(these_children),len(clump.children))            
            clump.children = these_children
        elif (len(these_children) == 1):
            print "%d of %d children survived, linking its children to parent." % (len(these_children),len(clump.children))
            clump.children = these_children[0].children
        else:
            print "%d of %d children survived, erasing children." % (len(these_children),len(clump.children))
            clump.children = []

def get_lowest_clumps(clump, clump_list=None):
    "Return a list of all clumps at the bottom of the index."

    if clump_list is None: clump_list = []
    if clump.children is None or len(clump.children) == 0:
        clump_list.append(clump)
    if clump.children is not None and len(clump.children) > 0:
        for child in clump.children:
            get_lowest_clumps(child, clump_list=clump_list)

    return clump_list

def write_clump_index(clump,level,f_ptr):
    for q in range(level):
        f_ptr.write("\t")
    f_ptr.write("Clump at level %d:\n" % level)
    clump.write_info(level,f_ptr)
    f_ptr.write("\n")
    f_ptr.flush()
    if ((clump.children is not None) and (len(clump.children) > 0)):
        for child in clump.children:
            write_clump_index(child,(level+1),f_ptr)

def write_clumps(clump,level,f_ptr):
    if ((clump.children is None) or (len(clump.children) == 0)):
        f_ptr.write("%sClump:\n" % ("\t"*level))
        clump.write_info(level,f_ptr)
        f_ptr.write("\n")
        f_ptr.flush()
    if ((clump.children is not None) and (len(clump.children) > 0)):
        for child in clump.children:
            write_clumps(child,0,f_ptr)

# Old clump info writing routines.
def write_old_clump_index(clump,level,f_ptr):
    for q in range(level):
        f_ptr.write("\t")
    f_ptr.write("Clump at level %d:\n" % level)
    clump.write_info(level,f_ptr)
    write_old_clump_info(clump,level,f_ptr)
    f_ptr.write("\n")
    f_ptr.flush()
    if ((clump.children is not None) and (len(clump.children) > 0)):
        for child in clump.children:
            write_clump_index(child,(level+1),f_ptr)

def write_old_clumps(clump,level,f_ptr):
    if ((clump.children is None) or (len(clump.children) == 0)):
        f_ptr.write("%sClump:\n" % ("\t"*level))
        write_old_clump_info(clump,level,f_ptr)
        f_ptr.write("\n")
        f_ptr.flush()
    if ((clump.children is not None) and (len(clump.children) > 0)):
        for child in clump.children:
            write_clumps(child,0,f_ptr)

__clump_info_template = \
"""
%(tl)sCells: %(num_cells)s
%(tl)sMass: %(total_mass).6e Msolar
%(tl)sJeans Mass (vol-weighted): %(jeans_mass_vol).6e Msolar
%(tl)sJeans Mass (mass-weighted): %(jeans_mass_mass).6e Msolar
%(tl)sMax grid level: %(max_level)s
%(tl)sMin number density: %(min_density).6e cm^-3
%(tl)sMax number density: %(max_density).6e cm^-3

"""

def write_old_clump_info(clump,level,f_ptr):
    fmt_dict = {'tl':  "\t" * level}
    fmt_dict['num_cells'] = clump.data["CellMassMsun"].size,
    fmt_dict['total_mass'] = clump.data["CellMassMsun"].sum()
    fmt_dict['jeans_mass_vol'] = clump.data.quantities["WeightedAverageQuantity"]("JeansMassMsun","CellVolume")
    fmt_dict['jeans_mass_mass'] = clump.data.quantities["WeightedAverageQuantity"]("JeansMassMsun","CellMassMsun")
    fmt_dict['max_level'] =  clump.data["GridLevel"].max()
    fmt_dict['min_density'] =  clump.data["NumberDensity"].min()
    fmt_dict['max_density'] =  clump.data["NumberDensity"].max()
    f_ptr.write(__clump_info_template % fmt_dict)

# Recipes for various clump calculations.
recipes = {}

# Distance from clump center of mass to center of mass of top level object.
def _DistanceToMainClump(master,units='pc'):
    masterCOM = master.data.quantities['CenterOfMass']()
    pass_command = "self.masterCOM = [%.10f, %.10f, %.10f]" % (masterCOM[0],
                                                               masterCOM[1],
                                                               masterCOM[2])
    master.pass_down(pass_command)
    master.pass_down("self.com = self.data.quantities['CenterOfMass']()")

    quantity = "((self.com[0]-self.masterCOM[0])**2 + (self.com[1]-self.masterCOM[1])**2 + (self.com[2]-self.masterCOM[2])**2)**(0.5)*self.data.pf.units['%s']" % units
    format = "%s%s%s" % ("'Distance from center: %.6e ",units,"' % value")

    master.add_info_item(quantity,format)

recipes['DistanceToMainClump'] = _DistanceToMainClump<|MERGE_RESOLUTION|>--- conflicted
+++ resolved
@@ -117,11 +117,7 @@
                 unique_contours.update(np.unique(ff))
         for cid in sorted(unique_contours):
             new_clump = self.data.cut_region(
-<<<<<<< HEAD
                     ["obj['contours'] == %s" % (cid + 1)],
-=======
-                    ["obj['Contours'] == %s" % cid],
->>>>>>> be4c7e7e
                     {'contour_slices': cids})
             if new_clump["Ones"].size == 0:
                 # This is to skip possibly duplicate clumps.  Using "Ones" here
