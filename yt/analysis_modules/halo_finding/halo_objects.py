"""
HOP-output data handling

Author: Matthew Turk <matthewturk@gmail.com>
Affiliation: KIPAC/SLAC/Stanford
Author: Stephen Skory <s@skory.us>
Affiliation: UCSD Physics/CASS
Author: Geoffrey So <gsiisg@gmail.com> (Ellipsoidal functions)
Affiliation: UCSD Physics/CASS
Homepage: http://yt-project.org/
License:
  Copyright (C) 2008-2011 Matthew Turk.  All Rights Reserved.

  This file is part of yt.

  yt is free software; you can redistribute it and/or modify
  it under the terms of the GNU General Public License as published by
  the Free Software Foundation; either version 3 of the License, or
  (at your option) any later version.

  This program is distributed in the hope that it will be useful,
  but WITHOUT ANY WARRANTY; without even the implied warranty of
  MERCHANTABILITY or FITNESS FOR A PARTICULAR PURPOSE.  See the
  GNU General Public License for more details.

  You should have received a copy of the GNU General Public License
  along with this program.  If not, see <http://www.gnu.org/licenses/>.
"""

import gc
import h5py
import itertools
import math
import numpy as na
import random
import sys
import os.path as path
from collections import defaultdict

from yt.funcs import *

from yt.config import ytcfg
from yt.utilities.performance_counters import \
    yt_counters, time_function
from yt.utilities.math_utils import periodic_dist
from yt.utilities.physical_constants import rho_crit_now, mass_sun_cgs

from .hop.EnzoHop import RunHOP
from .fof.EnzoFOF import RunFOF
try:
    from parallel_hop.parallel_hop_interface import \
        ParallelHOPHaloFinder
except ImportError:
    mylog.debug("Parallel HOP not imported.")

from yt.utilities.parallel_tools.parallel_analysis_interface import \
    ParallelDummy, \
    ParallelAnalysisInterface, \
    parallel_blocking_call

TINY = 1.e-40

# Ellipsoid funtions.
# define the rotation matrix needed later
def RX(ax):
    rot_matrix = na.array([[1, 0, 0], [0, na.cos(ax), na.sin(ax)],
        [0, -na.sin(ax), na.cos(ax)]])
    return rot_matrix
def RY(ay):
    rot_matrix = na.array([[na.cos(ay), 0, -na.sin(ay)], [0, 1, 0],
        [na.sin(ay), 0, na.cos(ay)]])
    return rot_matrix
def RZ(az):
    rot_matrix = na.array([[na.cos(az), na.sin(az), 0],
        [-na.sin(az), na.cos(az), 0], [0, 0, 1]])
    return rot_matrix

class Halo(object):
    """
    A data source that returns particle information about the members of a
    HOP-identified halo.
    """
    __metaclass__ = ParallelDummy  # This will proxy up our methods
    _distributed = False
    _processing = False
    _owner = 0
    indices = None
    dont_wrap = ["get_sphere", "write_particle_list"]
    extra_wrap = ["__getitem__"]

    def __init__(self, halo_list, id, indices=None, size=None, CoM=None,
        max_dens_point=None, group_total_mass=None, max_radius=None,
        bulk_vel=None, tasks=None, rms_vel=None):
        self._max_dens = halo_list._max_dens
        self.id = id
        self.data = halo_list._data_source
        self.pf = self.data.pf
        self.gridsize = (self.pf.domain_right_edge - \
                 self.pf.domain_left_edge)
        if indices is not None:
            self.indices = halo_list._base_indices[indices]
        else:
            self.indices = None
        # We assume that if indices = None, the instantiator has OTHER plans
        # for us -- i.e., setting it somehow else
        self.size = size
        self.CoM = CoM
        self.max_dens_point = max_dens_point
        self.group_total_mass = group_total_mass
        self.max_radius = max_radius
        self.bulk_vel = bulk_vel
        self.tasks = tasks
        self.rms_vel = rms_vel
        self.bin_count = None
        self.overdensity = None

    def center_of_mass(self):
        r"""Calculate and return the center of mass.

        The center of mass of the halo is directly calculated and returned.

        Examples
        --------
        >>> com = halos[0].center_of_mass()
        """
        if self.CoM is not None:
            return self.CoM
        pm = self["ParticleMassMsun"]
        cx = self["particle_position_x"]
        cy = self["particle_position_y"]
        cz = self["particle_position_z"]
        if isinstance(self, FOFHalo):
            c_vec = na.array([cx[0], cy[0], cz[0]]) - self.pf.domain_center
        else:
            c_vec = self.maximum_density_location() - self.pf.domain_center
        cx = (cx - c_vec[0])
        cy = (cy - c_vec[1])
        cz = (cz - c_vec[2])
        com = na.array([v - na.floor(v) for v in [cx, cy, cz]])
        return (com * pm).sum(axis=1) / pm.sum() + c_vec

    def maximum_density(self):
        r"""Return the HOP-identified maximum density. Not applicable to
        FOF halos.

        Return the HOP-identified maximum density. Not applicable to FOF halos.

        Examples
        --------
        >>> max_dens = halos[0].maximum_density()
        """
        if self.max_dens_point is not None:
            return self.max_dens_point[0]
        return self._max_dens[self.id][0]

    def maximum_density_location(self):
        r"""Return the location HOP identified as maximally dense. Not
        applicable to FOF halos.

        Return the location HOP identified as maximally dense.

        Examples
        --------
        >>> max_dens_loc = halos[0].maximum_density_location()
        """
        if self.max_dens_point is not None:
            return self.max_dens_point[1:]
        return na.array([
                self._max_dens[self.id][1],
                self._max_dens[self.id][2],
                self._max_dens[self.id][3]])

    def total_mass(self):
        r"""Returns the total mass in solar masses of the halo.

        Returns the total mass in solar masses of just the particles in the
        halo.

        Examples
        --------
        >>> halos[0].total_mass()
        """
        if self.group_total_mass is not None:
            return self.group_total_mass
        return self["ParticleMassMsun"].sum()

    def bulk_velocity(self):
        r"""Returns the mass-weighted average velocity in cm/s.

        This calculates and returns the mass-weighted average velocity of just
        the particles in the halo in cm/s.

        Examples
        --------
        >>> bv = halos[0].bulk_velocity()
        """
        if self.bulk_vel is not None:
            return self.bulk_vel
        pm = self["ParticleMassMsun"]
        vx = (self["particle_velocity_x"] * pm).sum()
        vy = (self["particle_velocity_y"] * pm).sum()
        vz = (self["particle_velocity_z"] * pm).sum()
        return na.array([vx, vy, vz]) / pm.sum()

    def rms_velocity(self):
        r"""Returns the mass-weighted RMS velocity for the halo
        particles in cgs units.

        Calculate and return the mass-weighted RMS velocity for just the
        particles in the halo.  The bulk velocity of the halo is subtracted
        before computation.

        Examples
        --------
        >>> rms_vel = halos[0].rms_velocity()
        """
        if self.rms_vel is not None:
            return self.rms_vel
        bv = self.bulk_velocity()
        pm = self["ParticleMassMsun"]
        sm = pm.sum()
        vx = (self["particle_velocity_x"] - bv[0]) * pm / sm
        vy = (self["particle_velocity_y"] - bv[1]) * pm / sm
        vz = (self["particle_velocity_z"] - bv[2]) * pm / sm
        s = vx ** 2. + vy ** 2. + vz ** 2.
        ms = na.mean(s)
        return na.sqrt(ms) * pm.size

    def maximum_radius(self, center_of_mass=True):
        r"""Returns the maximum radius in the halo for all particles,
        either from the point of maximum density or from the
        center of mass.

        The maximum radius from the most dense point is calculated.  This
        accounts for periodicity.

        Parameters
        ----------
        center_of_mass : bool
            True chooses the center of mass when
            calculating the maximum radius.
            False chooses from the maximum density location for HOP halos
            (it has no effect for FOF halos).
            Default = True.

        Examples
        --------
        >>> radius = halos[0].maximum_radius()
        """
        if self.max_radius is not None:
            return self.max_radius
        if center_of_mass:
            center = self.center_of_mass()
        else:
            center = self.maximum_density_location()
        rx = na.abs(self["particle_position_x"] - center[0])
        ry = na.abs(self["particle_position_y"] - center[1])
        rz = na.abs(self["particle_position_z"] - center[2])
        DW = self.data.pf.domain_right_edge - self.data.pf.domain_left_edge
        r = na.sqrt(na.minimum(rx, DW[0] - rx) ** 2.0
                + na.minimum(ry, DW[1] - ry) ** 2.0
                + na.minimum(rz, DW[2] - rz) ** 2.0)
        return r.max()

    def __getitem__(self, key):
        if ytcfg.getboolean("yt", "inline") == False:
            return self.data[key][self.indices]
        else:
            return self.data[key][self.indices]

    def get_sphere(self, center_of_mass=True):
        r"""Returns a sphere source.

        This will generate a new, empty sphere source centered on this halo,
        with the maximum radius of the halo. This can be used like any other
        data container in yt.

        Parameters
        ----------
        center_of_mass : bool, optional
            True chooses the center of mass when
            calculating the maximum radius.
            False chooses from the maximum density location for HOP halos
            (it has no effect for FOF halos).
            Default = True.

        Returns
        -------
        sphere : `yt.data_objects.api.AMRSphereBase`
            The empty data source.

        Examples
        --------
        >>> sp = halos[0].get_sphere()
        """
        if center_of_mass:
            center = self.center_of_mass()
        else:
            center = self.maximum_density_location()
        radius = self.maximum_radius()
        # A bit of a long-reach here...
        sphere = self.data.hierarchy.sphere(
                        center, radius=radius)
        return sphere

    def get_size(self):
        if self.size is not None:
            return self.size
        return self.indices.size

    def write_particle_list(self, handle):
        self._processing = True
        gn = "Halo%08i" % (self.id)
        handle.create_group("/%s" % gn)
        for field in ["particle_position_%s" % ax for ax in 'xyz'] \
                   + ["particle_velocity_%s" % ax for ax in 'xyz'] \
                   + ["particle_index"] + ["ParticleMassMsun"]:
            handle.create_dataset("/%s/%s" % (gn, field), data=self[field])
        if 'creation_time' in self.data.pf.h.field_list:
            handle.create_dataset("/%s/creation_time" % gn,
                data=self['creation_time'])
        n = handle["/%s" % gn]
        # set attributes on n
        self._processing = False

    def virial_mass(self, virial_overdensity=200., bins=300):
        r"""Return the virial mass of the halo in Msun,
        using only the particles
        in the halo (no baryonic information used).

        The virial mass is calculated, using the built in `Halo.virial_info`
        functionality.  The mass is then returned.

        Parameters
        ----------
        virial_overdensity : float
            The overdensity threshold compared to the universal average when
            calculating the virial mass. Default = 200.
        bins : int
            The number of spherical bins used to calculate overdensities.
            Default = 300.

        Returns
        -------
        mass : float
            The virial mass in solar masses of the particles in the halo.  -1
            if not virialized.

        Examples
        --------
        >>> vm = halos[0].virial_mass()
        """
        self.virial_info(bins=bins)
        vir_bin = self.virial_bin(virial_overdensity=virial_overdensity,
            bins=bins)
        if vir_bin != -1:
            return self.mass_bins[vir_bin]
        else:
            return -1

    def virial_radius(self, virial_overdensity=200., bins=300):
        r"""Return the virial radius of the halo in code units.

        The virial radius of the halo is calculated, using only the particles
        in the halo (no baryonic information used). Returns -1 if the halo is
        not virialized.

        Parameters
        ----------
        virial_overdensity : float
            The overdensity threshold compared to the universal average when
            calculating the virial radius. Default = 200.
        bins : integer
            The number of spherical bins used to calculate overdensities.
            Default = 300.

        Returns
        -------
        radius : float
            The virial raius in code units of the particles in the halo.  -1
            if not virialized.

        Examples
        --------
        >>> vr = halos[0].virial_radius()
        """
        self.virial_info(bins=bins)
        vir_bin = self.virial_bin(virial_overdensity=virial_overdensity,
            bins=bins)
        if vir_bin != -1:
            return self.radial_bins[vir_bin]
        else:
            return -1

    def virial_bin(self, virial_overdensity=200., bins=300):
        r"""Returns the bin index of the virial radius of the halo. Generally,
        it is better to call virial_radius instead, which calls this function
        automatically.
        """
        self.virial_info(bins=bins)
        over = (self.overdensity > virial_overdensity)
        if (over == True).any():
            vir_bin = max(na.arange(bins + 1)[over])
            return vir_bin
        else:
            return -1

    def virial_info(self, bins=300):
        r"""Calculates the virial information for the halo. Generally, it is
        better to call virial_radius or virial_mass instead, which calls this
        function automatically.
        """
        # Skip if we've already calculated for this number of bins.
        if self.bin_count == bins and self.overdensity is not None:
            return None
        self.bin_count = bins
        # Cosmology
        h = self.pf.hubble_constant
        Om_matter = self.pf.omega_matter
        z = self.pf.current_redshift
        period = self.pf.domain_right_edge - \
            self.pf.domain_left_edge
        cm = self.pf["cm"]
        thissize = max(self.size, self.indices.size)
        rho_crit = rho_crit_now * h ** 2.0 * Om_matter  # g cm^-3
        Msun2g = mass_sun_cgs
        rho_crit = rho_crit * ((1.0 + z) ** 3.0)
        # Get some pertinent information about the halo.
        self.mass_bins = na.zeros(self.bin_count + 1, dtype='float64')
        dist = na.empty(thissize, dtype='float64')
        cen = self.center_of_mass()
        mark = 0
        # Find the distances to the particles. I don't like this much, but I
        # can't see a way to eliminate a loop like this, either here or in
        # yt.math.
        for pos in itertools.izip(self["particle_position_x"],
                self["particle_position_y"], self["particle_position_z"]):
            dist[mark] = periodic_dist(cen, pos, period)
            mark += 1
        # Set up the radial bins.
        # Multiply min and max to prevent issues with digitize below.
        self.radial_bins = na.logspace(math.log10(min(dist) * .99 + TINY),
            math.log10(max(dist) * 1.01 + 2 * TINY), num=self.bin_count + 1)
        # Find out which bin each particle goes into, and add the particle
        # mass to that bin.
        inds = na.digitize(dist, self.radial_bins) - 1
        if self["particle_position_x"].size > 1:
            for index in na.unique(inds):
                self.mass_bins[index] += \
                na.sum(self["ParticleMassMsun"][inds == index])
        # Now forward sum the masses in the bins.
        for i in xrange(self.bin_count):
            self.mass_bins[i + 1] += self.mass_bins[i]
        # Calculate the over densities in the bins.
        self.overdensity = self.mass_bins * Msun2g / \
<<<<<<< HEAD
        (4./3. * math.pi * rho_crit * \
        (self.radial_bins * cm)**3.0)
        
    def _get_ellipsoid_parameters_basic(self):
        na.seterr(all='ignore')
        # check if there are 4 particles to form an ellipsoid
        # neglecting to check if the 4 particles in the same plane,
        # that is almost certainly never to occur,
        # will deal with it later if it ever comes up
        if na.size(self["particle_position_x"]) < 4:
            print "not enough particles to form ellipsoid returning zeros"
            return (0, 0, 0, 0, 0, 0, 0)
        # Calculate the parameters that describe the ellipsoid of
        # the particles that constitute the halo. This function returns
        # all the parameters except for the center of mass.
        com = self.center_of_mass()
        position = [self["particle_position_x"],
		    self["particle_position_y"],
		    self["particle_position_z"]]
        # Locate the furthest particle from com, its vector length and index
	DW = na.array([self.gridsize[0],self.gridsize[1],self.gridsize[2]])
	position = [position[0] - com[0],
		    position[1] - com[1],
		    position[2] - com[2]]
	# different cases of particles being on other side of boundary
	for axis in range(na.size(DW)):
	    cases = na.array([position[axis],
	  		      position[axis] + DW[axis],
			      position[axis] - DW[axis]])        
            # pick out the smallest absolute distance from com
            position[axis] = na.choose(na.abs(cases).argmin(axis=0), cases)
	# find the furthest particle's index
	r = na.sqrt(position[0]**2 +
		    position[1]**2 +
		    position[2]**2)
        A_index = r.argmax()
        mag_A = r.max()
        # designate the A vector
	A_vector = (position[0][A_index],
		    position[1][A_index],
		    position[2][A_index])
        # designate the e0 unit vector
        e0_vector = A_vector / mag_A
        # locate the tB particle position by finding the max B
	e0_vector_copy = na.empty((na.size(position[0]), 3), dtype='float64')
        for i in range(3):
            e0_vector_copy[:, i] = e0_vector[i]
        rr = na.array([position[0],
		       position[1],
		       position[2]]).T # Similar to tB_vector in old code.
        tC_vector = na.cross(e0_vector_copy, rr)
        te2 = tC_vector.copy()
        for dim in range(3):
            te2[:,dim] *= na.sum(tC_vector**2., axis = 1)**(-0.5)
        te1 = na.cross(te2, e0_vector_copy)
        length = na.abs(-na.sum(rr * te1, axis = 1) * \
            (1. - na.sum(rr * e0_vector_copy, axis = 1)**2. * \
            mag_A**-2.)**(-0.5))
        # This problem apparently happens sometimes, that the NaNs are turned
        # into infs, which messes up the nanargmax below.
        length[length == na.inf] = 0.
        tB_index = na.nanargmax(length) # ignores NaNs created above.
        mag_B = length[tB_index]
        e1_vector = te1[tB_index]
        e2_vector = te2[tB_index]
        temp_e0 = rr.copy()
        temp_e1 = rr.copy()
        temp_e2 = rr.copy()
        for dim in range(3):
            temp_e0[:,dim] = e0_vector[dim]
            temp_e1[:,dim] = e1_vector[dim]
            temp_e2[:,dim] = e2_vector[dim]
        length = na.abs(na.sum(rr * temp_e2, axis = 1) * (1 - \
            na.sum(rr * temp_e0, axis = 1)**2. * mag_A**-2. - \
            na.sum(rr * temp_e1, axis = 1)**2. * mag_B**-2)**(-0.5))
        length[length == na.inf] = 0.
        tC_index = na.nanargmax(length)
        mag_C = length[tC_index]
        # tilt is calculated from the rotation about x axis
        # needed to align e1 vector with the y axis
        # after e0 is aligned with x axis
        # find the t1 angle needed to rotate about z axis to align e0 to x
        t1 = na.arctan(e0_vector[1] / e0_vector[0])
        r1 = (e0_vector * RZ(t1).transpose()).sum(axis = 1)
        # find the t2 angle needed to rotate about y axis to align e0 to x
        t2 = na.arctan(-r1[2] / r1[0])
        r2 = na.dot(RY(t2), na.dot(RZ(t1), e1_vector))
        tilt = na.arctan(r2[2]/r2[1])
        return (mag_A, mag_B, mag_C, e0_vector[0], e0_vector[1],
            e0_vector[2], tilt)


    def get_ellipsoid_parameters(self):
        r"""Calculate the parameters that describe the ellipsoid of
        the particles that constitute the halo.
        
        Parameters
        ----------
        None
        
        Returns
        -------
        tuple : (cm, mag_A, mag_B, mag_C, e0_vector, tilt)
            The 6-tuple has in order:
              #. The center of mass as an array.
              #. mag_A as a float.
              #. mag_B as a float.
              #. mag_C as a float.
              #. e0_vector as an array.
              #. tilt as a float.
        
        Examples
        --------
        >>> params = halos[0].get_ellipsoid_parameters()
        """
        basic_parameters = self._get_ellipsoid_parameters_basic()
        toreturn = [self.center_of_mass()]
        updated = [basic_parameters[0], basic_parameters[1],
            basic_parameters[2], na.array([basic_parameters[3],
            basic_parameters[4], basic_parameters[5]]), basic_parameters[6]]
        toreturn.extend(updated)
        return tuple(toreturn)
    
    def get_ellipsoid(self):
        r"""Returns an ellipsoidal data object.
        
        This will generate a new, empty ellipsoidal data object for this
        halo.
        
        Parameters
        ----------
        None.
        
        Returns
        -------
        ellipsoid : `yt.data_objects.api.AMREllipsoidBase`
            The ellipsoidal data object.
        
        Examples
        --------
        >>> ell = halos[0].get_ellipsoid()
        """
        ep = self.get_ellipsoid_parameters()
        ell = self.data.hierarchy.ellipsoid(ep[0], ep[1], ep[2], ep[3],
            ep[4], ep[5])
        return ell
    
=======
        (4. / 3. * math.pi * rho_crit * \
        (self.radial_bins * cm) ** 3.0)

class RockstarHalo(Halo):
    def __init__(self,halo_list,index,ID, DescID, Mvir, Vmax, Vrms, Rvir, Rs, Np, 
                  X, Y, Z, VX, VY, VZ, JX, JY, JZ, Spin):
        """Implement the properties reported by Rockstar: ID, Descendant ID,
           Mvir, Vmax, Vrms, Rvir, Rs, Np, XYZ, VXYZ, JXYZ, and spin.
           Most defaults are removed since we don't read in which halos
           particles belong to. 
        """
        #we can still use get_sphere!
        self.ID = ID #from rockstar
        self.id = index #index in the halo list
        self.pf = halo_list.pf

        self.DescID = DescID
        self.Mvir = Mvir
        self.Vmax = Vmax
        self.Vrms = Vrms
        self.Rvir = Rvir
        self.Rs   = Rs
        self.Np   = Np
        self.X    = X
        self.Y    = Y
        self.Z    = Z
        self.VX   = VX
        self.VY   = VY
        self.VZ   = VZ
        self.JX   = JX
        self.JY   = JY
        self.JZ   = JZ
        self.Spin = Spin

        #Halo.__init__(self,halo_list,index,
        self.size=Np 
        self.CoM=na.array([X,Y,Z])
        self.max_dens_point=-1
        self.group_total_mass=-1
        self.max_radius=Rvir
        self.bulk_vel=na.array([VX,VY,VZ])*1e5
        self.rms_vel=-1
        self.group_total_mass = -1 #not implemented 
    
    def maximum_density(self):
        r"""Not implemented."""
        return -1

    def maximum_density_location(self):
        r"""Not implemented."""
        return self.center_of_mass()

    def total_mass(self):
        r"""Not implemented."""
        return -1

    def get_size(self):
        r"""Return the number of particles belonging to the halo."""
        return self.Np

    def write_particle_list(self,handle):
        r"""Not implemented."""
        return -1

    def virial_mass(self):
        r"""Virial mass in Msun/h"""
        return self.Mvir

    def virial_radius(self):
        r"""Virial radius in Mpc/h comoving"""
        return self.Rvir

    def virial_bin(self):
        r"""Not implemented"""
        return -1

    def virial_density(self):
        r"""Not implemented """
        return -1

    def virial_info(self):
        r"""Not implemented"""
        return -1 

    def __getitem__(self,key):
        r"""Not implemented"""
        return None


>>>>>>> 6d895d77
class HOPHalo(Halo):
    _name = "HOPHalo"
    pass


class parallelHOPHalo(Halo, ParallelAnalysisInterface):
    dont_wrap = ["maximum_density", "maximum_density_location",
        "center_of_mass", "total_mass", "bulk_velocity", "maximum_radius",
        "get_size", "get_sphere", "write_particle_list", "__getitem__",
        "virial_info", "virial_bin", "virial_mass", "virial_radius",
        "rms_velocity"]

    def virial_info(self, bins=300):
        r"""Calculates the virial information for the halo. Generally, it is
        better to call virial_radius or virial_mass instead, which calls this
        function automatically.
        """
        # Skip if we've already calculated for this number of bins.
        if self.bin_count == bins and self.overdensity is not None:
            return None
        # Do this for all because all will use it.
        self.bin_count = bins
        period = self.data.pf.domain_right_edge - \
            self.data.pf.domain_left_edge
        self.mass_bins = na.zeros(self.bin_count + 1, dtype='float64')
        cen = self.center_of_mass()
        # Cosmology
        h = self.data.pf.hubble_constant
        Om_matter = self.data.pf.omega_matter
        z = self.data.pf.current_redshift
        rho_crit = rho_crit_now * h ** 2.0 * Om_matter  # g cm^-3
        Msun2g = mass_sun_cgs
        rho_crit = rho_crit * ((1.0 + z) ** 3.0)
        # If I own some of this halo operate on the particles.
        if self.indices is not None:
            # Get some pertinent information about the halo.
            dist = na.empty(self.indices.size, dtype='float64')
            mark = 0
            # Find the distances to the particles.
            # I don't like this much, but I
            # can't see a way to eliminate a loop like this, either here or in
            # yt.math_utils.
            for pos in itertools.izip(self["particle_position_x"],
                    self["particle_position_y"], self["particle_position_z"]):
                dist[mark] = periodic_dist(cen, pos, period)
                mark += 1
            dist_min, dist_max = min(dist), max(dist)
        # If I don't have this halo, make some dummy values.
        else:
            dist_min = max(period)
            dist_max = 0.0
        # In this parallel case, we're going to find the global dist extrema
        # and built identical bins on all tasks.
        dist_min = self.comm.mpi_allreduce(dist_min, op='min')
        dist_max = self.comm.mpi_allreduce(dist_max, op='max')
        # Set up the radial bins.
        # Multiply min and max to prevent issues with digitize below.
        self.radial_bins = na.logspace(math.log10(dist_min * .99 + TINY),
            math.log10(dist_max * 1.01 + 2 * TINY), num=self.bin_count + 1)
        if self.indices is not None and self.indices.size > 1:
            # Find out which bin each particle goes into, and add the particle
            # mass to that bin.
            inds = na.digitize(dist, self.radial_bins) - 1
            for index in na.unique(inds):
                self.mass_bins[index] += \
                    na.sum(self["ParticleMassMsun"][inds == index])
            # Now forward sum the masses in the bins.
            for i in xrange(self.bin_count):
                self.mass_bins[i + 1] += self.mass_bins[i]
        # Sum up the mass_bins globally
        self.mass_bins = self.comm.mpi_allreduce(self.mass_bins, op='sum')
        # Calculate the over densities in the bins.
        self.overdensity = self.mass_bins * Msun2g / \
        (4. / 3. * math.pi * rho_crit * \
        (self.radial_bins * self.data.pf["cm"]) ** 3.0)

    def _get_ellipsoid_parameters_basic(self):
        mylog.error("Ellipsoid calculation does not work for parallelHF halos." + \
        " Please save the halos using .dump(), and reload them using" + \
        " LoadHaloes() to use this function.")
        return None

    def get_ellipsoid_parameters(self):
        r"""Calculate the parameters that describe the ellipsoid of
        the particles that constitute the halo.
        
        Parameters
        ----------
        None
        
        Returns
        -------
        tuple : (cm, mag_A, mag_B, mag_C, e1_vector, tilt)
            The 6-tuple has in order:
              #. The center of mass as an array.
              #. mag_A as a float.
              #. mag_B as a float.
              #. mag_C as a float.
              #. e1_vector as an array.
              #. tilt as a float.
        
        Examples
        --------
        >>> params = halos[0].get_ellipsoid_parameters()
        """
        mylog.error("get_ellipsoid_parameters does not work for parallelHF halos." + \
        " Please save the halos using .dump(), and reload them using" + \
        " LoadHaloes() to use this function.")
        return None

class FOFHalo(Halo):

    def maximum_density(self):
        r"""Not implemented."""
        return -1

    def maximum_density_location(self):
        r"""Not implemented."""
        return self.center_of_mass()


class LoadedHalo(Halo):
    def __init__(self, pf, id, size=None, CoM=None,

        max_dens_point=None, group_total_mass=None, max_radius=None, bulk_vel=None,
        rms_vel=None, fnames=None, mag_A=None, mag_B=None, mag_C=None,
        e1_vec=None, tilt=None):

        self.pf = pf
        self.gridsize = (self.pf.domain_right_edge - \
            self.pf.domain_left_edge)
        self.id = id
        self.size = size
        self.CoM = CoM
        self.max_dens_point = max_dens_point
        self.group_total_mass = group_total_mass
        self.max_radius = max_radius
        self.bulk_vel = bulk_vel
        self.rms_vel = rms_vel
        self.mag_A = mag_A
        self.mag_B = mag_B
        self.mag_C = mag_C
        self.e1_vec = e1_vec
        self.tilt = tilt
        # locs=the names of the h5 files that have particle data for this halo
        self.fnames = fnames
        self.bin_count = None
        self.overdensity = None
        self.saved_fields = {}
        self.particle_mask = None
        self.ds_sort = None
        self.indices = na.array([])  # Never used for a LoadedHalo.

    def __getitem__(self, key):
        # This function will try to get particle data in one of three ways,
        # in descending preference.
        # 1. From saved_fields, e.g. we've already got it.
        # 2. From the halo h5 files off disk.
        # 3. Use the unique particle indexes of the halo to select a missing
        # field from an AMR Sphere.
        try:
            # We've already got it.
            return self.saved_fields[key]
        except KeyError:
            # Gotta go get it from the halo h5 files.
            field_data = self._get_particle_data(self.id, self.fnames,
                self.size, key)
            #if key == 'particle_position_x': field_data = None
            if field_data is not None:
                self.saved_fields[key] = field_data
                return self.saved_fields[key]
            else:
                # Dynamically create the masking array for particles, and get
                # the data using standard yt methods. The 1.05 is there to
                # account for possible silliness having to do with whether
                # the maximum density or center of mass was used to calculate
                # the maximum radius.
                ds = self.pf.h.sphere(self.CoM, 1.05 * self.max_radius)
                if self.particle_mask is None:
                    pid = self.__getitem__('particle_index')
                    sp_pid = ds['particle_index']
                    self.ds_sort = sp_pid.argsort()
                    sp_pid = sp_pid[self.ds_sort]
                    # The result of searchsorted is an array with the positions
                    # of the indexes in pid as they are in sp_pid. This is
                    # because each element of pid is in sp_pid only once.
                    self.particle_mask = na.searchsorted(sp_pid, pid)
                # We won't store this field below in saved_fields because
                # that would mean keeping two copies of it, one in the yt
                # machinery and one here.
                return ds[key][self.ds_sort][self.particle_mask]

    def _get_particle_data(self, halo, fnames, size, field):
        # Given a list of file names, a halo, its size, and the desired field,
        # this returns the particle data for that halo.
        # First get the list of fields from the first file. Not all fields
        # are saved all the time (e.g. creation_time, particle_type).
        mylog.info("Getting field %s from hdf5 halo particle files." % field)
        f = h5py.File(fnames[0], 'r')
        fields = f["Halo%08d" % halo].keys()
        # If we dont have this field, we can give up right now.
        if field not in fields:
            return None
        elif field == 'particle_index' or field == 'particle_type':
            # the only integer field
            field_data = na.empty(size, dtype='int64')
        else:
            field_data = na.empty(size, dtype='float64')
        f.close()
        # Apparently, there's a bug in h5py that was keeping the file pointer
        # f closed, even though it's re-opened below. This del seems to fix
        # that.
        del f
        offset = 0
        for fname in fnames:
            f = h5py.File(fname, 'r')
            this = f["Halo%08d" % halo][field][:]
            s = this.size
            field_data[offset:offset + s] = this
            offset += s
            f.close()
            del f
        return field_data

    def _get_ellipsoid_parameters_basic_loadedhalo(self):
        if self.mag_A is not None:
            return (self.mag_A, self.mag_B, self.mag_C, self.e1_vec[0],
                self.e1_vec[1], self.e1_vec[2], self.tilt)
        else:
            return self._get_ellipsoid_parameters_basic()

    def get_ellipsoid_parameters(self):
        r"""Calculate the parameters that describe the ellipsoid of
        the particles that constitute the halo.

        Parameters
        ----------
        None

        Returns
        -------
        tuple : (cm, mag_A, mag_B, mag_C, e1_vector, tilt)
            The 6-tuple has in order:
              #. The center of mass as an array.
              #. mag_A as a float.
              #. mag_B as a float.
              #. mag_C as a float.
              #. e1_vector as an array.
              #. tilt as a float.

        Examples
        --------
        >>> params = halos[0].get_ellipsoid_parameters()
	"""

        basic_parameters = self._get_ellipsoid_parameters_basic_loadedhalo()
        toreturn = [self.center_of_mass()]
        updated = [basic_parameters[0], basic_parameters[1],
            basic_parameters[2], na.array([basic_parameters[3],
            basic_parameters[4], basic_parameters[5]]), basic_parameters[6]]
        toreturn.extend(updated)
        return tuple(toreturn)
    
    def get_ellipsoid(self):
        r"""Returns an ellipsoidal data object.        
        This will generate a new, empty ellipsoidal data object for this
        halo.
        
        Parameters
        ----------
        None.
        
        Returns
        -------
        ellipsoid : `yt.data_objects.api.AMREllipsoidBase`
            The ellipsoidal data object.
        
        Examples
        --------
        >>> ell = halos[0].get_ellipsoid()
        """
        ep = self.get_ellipsoid_parameters()
        ell = self.pf.hierarchy.ellipsoid(ep[0], ep[1], ep[2], ep[3],
            ep[4], ep[5])
        return ell

    def get_sphere(self):
        r"""Returns a sphere source.

        This will generate a new, empty sphere source centered on this halo,
        with the maximum radius of the halo. This can be used like any other
        data container in yt.

        Parameters
        ----------
        center_of_mass : bool, optional
            True chooses the center of mass when
            calculating the maximum radius.
            False chooses from the maximum density location for HOP halos
            (it has no effect for FOF halos).
            Default = True.

        Returns
        -------
        sphere : `yt.data_objects.api.AMRSphereBase`
            The empty data source.

        Examples
        --------
        >>> sp = halos[0].get_sphere()
        """
        cen = self.center_of_mass()
        r = self.maximum_radius()
        return self.pf.h.sphere(cen, r)


class HaloList(object):

    _fields = ["particle_position_%s" % ax for ax in 'xyz']

    def __init__(self, data_source, dm_only=True):
        """
        Run hop on *data_source* with a given density *threshold*.  If
        *dm_only* is set, only run it on the dark matter particles, otherwise
        on all particles.  Returns an iterable collection of *HopGroup* items.
        """
        self._data_source = data_source
        self.dm_only = dm_only
        self._groups = []
        self._max_dens = {}
        self.__obtain_particles()
        self._run_finder()
        mylog.info("Parsing outputs")
        self._parse_output()
        mylog.debug("Finished. (%s)", len(self))

    def __obtain_particles(self):
        if self.dm_only:
            ii = self._get_dm_indices()
        else:
            ii = slice(None)
        self.particle_fields = {}
        for field in self._fields:
            tot_part = self._data_source[field].size
            if field == "particle_index":
                self.particle_fields[field] = \
                    self._data_source[field][ii].astype('int64')
            else:
                self.particle_fields[field] = \
                    self._data_source[field][ii].astype('float64')
            del self._data_source[field]
        self._base_indices = na.arange(tot_part)[ii]
        gc.collect()

    def _get_dm_indices(self):
        if 'creation_time' in self._data_source.hierarchy.field_list:
            mylog.debug("Differentiating based on creation time")
            return (self._data_source["creation_time"] < 0)
        elif 'particle_type' in self._data_source.hierarchy.field_list:
            mylog.debug("Differentiating based on particle type")
            return (self._data_source["particle_type"] == 1)
        else:
            mylog.warning("No particle_type, no creation_time, so not distinguishing.")
            return slice(None)

    def _parse_output(self):
        unique_ids = na.unique(self.tags)
        counts = na.bincount(self.tags + 1)
        sort_indices = na.argsort(self.tags)
        grab_indices = na.indices(self.tags.shape).ravel()[sort_indices]
        dens = self.densities[sort_indices]
        cp = 0
        for i in unique_ids:
            cp_c = cp + counts[i + 1]
            if i == -1:
                cp += counts[i + 1]
                continue
            group_indices = grab_indices[cp:cp_c]
            self._groups.append(self._halo_class(self, i, group_indices))
            md_i = na.argmax(dens[cp:cp_c])
            px, py, pz = \
                [self.particle_fields['particle_position_%s' % ax][group_indices]
                                            for ax in 'xyz']
            self._max_dens[i] = (dens[cp:cp_c][md_i], px[md_i],
                py[md_i], pz[md_i])
            cp += counts[i + 1]

    def __len__(self):
        return len(self._groups)

    def __iter__(self):
        for i in self._groups:
            yield i

    def __getitem__(self, key):
        return self._groups[key]

    def nearest_neighbors_3D(self, haloID, num_neighbors=7, search_radius=.2):
        r"""For a halo its nearest neighbors in 3D using the kd tree.

        This will calculate the nearest neighbors of a halo, using the kD tree.
        Returns a list of the neighbors distances and ID with format
        [distance,haloID].

        Parameters
        ----------
        haloID : integer
            The halo to find neighbors for.
        num_neighbors : integer
            How many neighbors to search for. Default = 7.
        search_radius : float
            How far away to look for neighbors in code units. Default = 0.2.

        Examples
        --------
        >>> neighbors = halos.nearest_neighbors_3D(0)
        """
        period = self.pf.domain_right_edge - self.pf.domain_left_edge
        # Initialize the dataset of points from all the haloes
        dataset = []
        for group in self:
            p = Point()
            p.data = group.center_of_mass().tolist()
            p.haloID = group.id
            dataset.append(p)
        mylog.info('Building kd tree...')
        kd = buildKdHyperRectTree(dataset[:], 2 * num_neighbors)
        # make the neighbors object
        neighbors = Neighbors()
        neighbors.k = num_neighbors
        neighbors.points = []
        neighbors.minDistanceSquared = search_radius * search_radius
        mylog.info('Finding nearest neighbors...')
        getKNN(self[haloID].center_of_mass().tolist(), kd, neighbors, 0.,
            period.tolist())
        # convert the data in order to return something less perverse than a
        # Neighbors object, also root the distances
        n_points = []
        for n in neighbors.points:
            n_points.append([math.sqrt(n[0]), n[1].haloID])
        return n_points

    def nearest_neighbors_2D(self, haloID, num_neighbors=7, search_radius=.2,
        proj_dim=0):
        r"""For a halo its nearest neighbors in 2D using the kd tree.

        This will strip a dimension from consideration in the kD-tree, and then
        calculate all the nearest projected neighbors of a halo.  Returns a
        list of the neighbors distances and ID with format [distance,haloID].

        Parameters
        ----------
        haloID : int
            The halo to find neighbors for.
        num_neighbors : int
            How many neighbors to search for. Default = 7.
        search_radius : float
            How far away to look for neighbors in code units. Default = 0.2.
        proj_dim : int
            Which dimension (0, 1, or 2) to project the halos into 2D.
            Default = 0.

        Examples
        --------
        >>> neighbors = halos.nearest_neighbors_2D(0)
        """
        # Set up a vector to multiply other
        # vectors by to project along proj_dim
        vec = na.array([1., 1., 1.])
        vec[proj_dim] = 0.
        period = self.pf.domain_right_edge - self.pf.domain_left_edge
        period = period * vec
        # Initialize the dataset of points from all the haloes
        dataset = []
        for group in self:
            p = Point()
            cm = group.center_of_mass() * vec
            p.data = cm.tolist()
            p.haloID = group.id
            dataset.append(p)
        mylog.info('Building kd tree...')
        kd = buildKdHyperRectTree(dataset[:], 2 * num_neighbors)
        # make the neighbors object
        neighbors = Neighbors()
        neighbors.k = num_neighbors
        neighbors.points = []
        neighbors.minDistanceSquared = search_radius * search_radius
        mylog.info('Finding nearest neighbors...')
        cm = self[haloID].center_of_mass() * vec
        getKNN(cm.tolist(), kd, neighbors, 0., period.tolist())
        # convert the data in order to return something less perverse than a
        # Neighbors object, also root the distances
        n_points = []
        for n in neighbors.points:
            n_points.append([math.sqrt(n[0]), n[1].haloID])
        return n_points

    def write_out(self, filename, ellipsoid_data=False):
        r"""Write out standard halo information to a text file.

        Parameters
        ----------
        filename : String
            The name of the file to write to.

        ellipsoid_data : bool.
            Whether to print the ellipsoidal information to the file.
            Default = False.
        
        Examples
        --------
        >>> halos.write_out("HopAnalysis.out")
        """
        if hasattr(filename, 'write'):
            f = filename
        else:
            f = open(filename, "w")
        f.write("# HALOS FOUND WITH %s\n" % (self._name))

        if not ellipsoid_data:
            f.write("\t".join(["# Group","Mass","# part","max dens"
                               "x","y","z", "center-of-mass",
                               "x","y","z",
                               "vx","vy","vz","max_r","rms_v","\n"]))
        else:
            f.write("\t".join(["# Group","Mass","# part","max dens"
                               "x","y","z", "center-of-mass",
                               "x","y","z",
                               "vx","vy","vz","max_r","rms_v",
                               "mag_A", "mag_B", "mag_C", "e1_vec0",
                               "e1_vec1", "e1_vec2", "tilt", "\n"]))

        for group in self:
            f.write("%10i\t" % group.id)
            f.write("%0.9e\t" % group.total_mass())
            f.write("%10i\t" % group.get_size())
            f.write("%0.9e\t" % group.maximum_density())
            f.write("\t".join(["%0.9e" % v for v in \
                group.maximum_density_location()]))
            f.write("\t")
            f.write("\t".join(["%0.9e" % v for v in group.center_of_mass()]))
            f.write("\t")
            f.write("\t".join(["%0.9e" % v for v in group.bulk_velocity()]))
            f.write("\t")
            f.write("%0.9e\t" % group.maximum_radius())
            f.write("%0.9e\t" % group.rms_velocity())
            if ellipsoid_data:
                f.write("\t".join(["%0.9e" % v for v in group._get_ellipsoid_parameters_basic()]))
            f.write("\n")
            f.flush()
        f.close()

    def write_particle_lists_txt(self, prefix, fp=None):
        r"""Write out the names of the HDF5 files containing halo particle data
        to a text file. Needed in particular for parallel analysis output.

        Parameters
        ----------
        prefix : String
            The prefix for the name of the file.

        Examples
        --------
        >>> halos.write_particle_lists_txt("halo-parts")
        """
        if hasattr(fp, 'write'):
            f = fp
        else:
            f = open("%s.txt" % prefix, "w")
        for group in self:
            if group.tasks is not None:
                fn = ""
                for task in group.tasks:
                    fn += "%s.h5 " % self.comm.get_filename(prefix, rank=task)
            elif self._distributed:
                fn = "%s.h5" % self.comm.get_filename(prefix,
                    rank=group._owner)
            else:
                fn = "%s.h5" % self.comm.get_filename(prefix)
            gn = "Halo%08i" % (group.id)
            f.write("%s %s\n" % (gn, fn))
            f.flush()
        f.close()

class RockstarHaloList(HaloList):
    #because we don't yet no halo-particle affiliations
    #most of the halo list methods are not implemented
    #furthermore, Rockstar only accepts DM particles of
    #a fixed mass, so we don't allow stars at all
    #Still, we inherit from HaloList because in the future
    #we might implement halo-particle affiliations
    def __init__(self,pf,out_list):
        mylog.info("Initializing Rockstar List")
        self._data_source = None
        self._groups = []
        self._max_dens = -1
        self.pf = pf
        self.out_list = out_list
        mylog.info("Parsing Rockstar halo list")
        self._parse_output(out_list)
        mylog.info("Finished %s"%out_list)

    def _run_finder(self):
        pass

    def __obtain_particles(self):
        pass

    def _get_dm_indices(self):
        pass

    def _parse_output(self,out_list=None):
        """
        Read the out_*.list text file produced
        by Rockstar into memory."""
        
        pf = self.pf

        if out_list is None:
            out_list = self.out_list

        lines = open(out_list).readlines()
        names = []
        formats = []
        
        #find the variables names from the first defining line
        names = lines[0].replace('#','').split(' ')
        for j,line in enumerate(lines):
            if not line.startswith('#'): break

        #find out the table datatypes but evaluating the first data line
        splits = filter(lambda x: len(x.strip()) > 0 ,line.split(' '))
        for num in splits:
            if 'nan' not in num:
                formats += na.array(eval(num)).dtype,
            else:
                formats += na.dtype('float'),
        assert len(formats) == len(names)

        #Jc = 1.98892e33/pf['mpchcm']*1e5
        Jc = 1.0
        conv = dict(X=1.0/pf['mpchcm'],
                    Y=1.0/pf['mpchcm'],
                    Z=1.0/pf['mpchcm'], #to unitary
                    VX=1e0,VY=1e0,VZ=1e0, #to km/s
                    Mvir=1.0, #Msun/h
                    Vmax=1e0,Vrms=1e0,
                    Rvir=1.0/pf['kpchcm'],
                    Rs=1.0/pf['kpchcm'],
                    JX=Jc,JY=Jc,JZ=Jc)
        dtype = {'names':names,'formats':formats}
        halo_table = na.loadtxt(out_list,skiprows=j-1,dtype=dtype,comments='#')            
        #convert position units  
        for name in names:
            halo_table[name]=halo_table[name]*conv.get(name,1)
        
        for k,row in enumerate(halo_table):
            args = tuple([val for val in row])
            halo = RockstarHalo(self,k,*args)
            self._groups.append(halo)
    

    #len is ok
    #iter is OK
    #getitem is ok
    #nn is ok I think
    #nn2d is ok I think

    def write_out(self):
        pass
    def write_particle_list(self):
        pass
    

    

class HOPHaloList(HaloList):

    _name = "HOP"
    _halo_class = HOPHalo
    _fields = ["particle_position_%s" % ax for ax in 'xyz'] + \
              ["ParticleMassMsun"]

    def __init__(self, data_source, threshold=160.0, dm_only=True):
        """
        Run hop on *data_source* with a given density *threshold*.  If
        *dm_only* is set, only run it on the dark matter particles, otherwise
        on all particles.  Returns an iterable collection of *HopGroup* items.
        """
        self.threshold = threshold
        mylog.info("Initializing HOP")
        HaloList.__init__(self, data_source, dm_only)

    def _run_finder(self):
        self.densities, self.tags = \
            RunHOP(self.particle_fields["particle_position_x"] / self.period[0],
                self.particle_fields["particle_position_y"] / self.period[1],
                self.particle_fields["particle_position_z"] / self.period[2],
                self.particle_fields["ParticleMassMsun"],
                self.threshold)
        self.particle_fields["densities"] = self.densities
        self.particle_fields["tags"] = self.tags

    def write_out(self, filename="HopAnalysis.out", ellipsoid_data=False):
        r"""Write out standard halo information to a text file.

        Parameters
        ----------
        filename : String
            The name of the file to write to. Default = "HopAnalysis.out".

        ellipsoid_data : bool.
            Whether to print the ellipsoidal information to the file.
            Default = False.

        Examples
        --------
        >>> halos.write_out("HopAnalysis.out")
        """
        HaloList.write_out(self, filename, ellipsoid_data)


class FOFHaloList(HaloList):
    _name = "FOF"
    _halo_class = FOFHalo

    def __init__(self, data_source, link=0.2, dm_only=True):
        self.link = link
        mylog.info("Initializing FOF")
        HaloList.__init__(self, data_source, dm_only)

    def _run_finder(self):
        self.tags = \
        RunFOF(self.particle_fields["particle_position_x"] / self.period[0],
               self.particle_fields["particle_position_y"] / self.period[1],
               self.particle_fields["particle_position_z"] / self.period[2],
               self.link)
        self.densities = na.ones(self.tags.size, dtype='float64') * -1
        self.particle_fields["densities"] = self.densities
        self.particle_fields["tags"] = self.tags

    def write_out(self, filename="FOFAnalysis.out", ellipsoid_data=False):
        r"""Write out standard halo information to a text file.

        Parameters
        ----------
        filename : String
            The name of the file to write to. Default = "FOFAnalysis.out".

        ellipsoid_data : bool.
            Whether to print the ellipsoidal information to the file.
            Default = False.

        Examples
        --------
        >>> halos.write_out("FOFAnalysis.out")
        """
        HaloList.write_out(self, filename, ellipsoid_data)


class LoadedHaloList(HaloList):
    _name = "Loaded"

    def __init__(self, pf, basename):
        ParallelAnalysisInterface.__init__(self)
        self.pf = pf
        self._groups = []
        self.basename = basename
        self._retrieve_halos()

    def _retrieve_halos(self):
        # First get the halo particulars.
        lines = file("%s.out" % self.basename)
        # The location of particle data for each halo.
        locations = self._collect_halo_data_locations()
        halo = 0
        for line in lines:
            orig = line
            # Skip the comment lines at top.
            if line[0] == "#": continue
            line = line.split()
            # get the particle data
            size = int(line[2])
            fnames = locations[halo]
            # Everything else
            CoM = na.array([float(line[7]), float(line[8]), float(line[9])])
            max_dens_point = na.array([float(line[3]), float(line[4]),
                float(line[5]), float(line[6])])
            group_total_mass = float(line[1])
            max_radius = float(line[13])
            bulk_vel = na.array([float(line[10]), float(line[11]),
                float(line[12])])
            rms_vel = float(line[14])
            if len(line) == 15:
                # No ellipsoid information
                self._groups.append(LoadedHalo(self.pf, halo, size = size,
                    CoM = CoM,
                    max_dens_point = max_dens_point,
                    group_total_mass = group_total_mass, max_radius = max_radius,
                    bulk_vel = bulk_vel, rms_vel = rms_vel, fnames = fnames))
            elif len(line) == 22:
                # Ellipsoid information
                mag_A = float(line[15])
                mag_B = float(line[16])
                mag_C = float(line[17])
                e1_vec0 = float(line[18])
                e1_vec1 = float(line[19])
                e1_vec2 = float(line[20])
                e1_vec = na.array([e1_vec0, e1_vec1, e1_vec2])
                tilt = float(line[21])
                self._groups.append(LoadedHalo(self.pf, halo, size = size,
                    CoM = CoM,
                    max_dens_point = max_dens_point,
                    group_total_mass = group_total_mass, max_radius = max_radius,
                    bulk_vel = bulk_vel, rms_vel = rms_vel, fnames = fnames,
                    mag_A = mag_A, mag_B = mag_B, mag_C = mag_C, e1_vec = e1_vec,
                    tilt = tilt))
            else:
                mylog.error("I am unable to parse this line. Too many or too few items. %s" % orig)
            halo += 1

    def _collect_halo_data_locations(self):
        # The halos are listed in order in the file.
        lines = file("%s.txt" % self.basename)
        locations = []
        realpath = path.realpath("%s.txt" % self.basename)
        for line in lines:
            line = line.split()
            # Prepend the hdf5 file names with the full path.
            temp = []
            for item in line[1:]:
                # This assumes that the .txt is in the same place as
                # the h5 files, which is a good one I think.
                item = item.split("/")
                temp.append(path.join(path.dirname(realpath), item[-1]))
            locations.append(temp)
        lines.close()
        return locations


class parallelHOPHaloList(HaloList, ParallelAnalysisInterface):
    _name = "parallelHOP"
    _halo_class = parallelHOPHalo
    _fields = ["particle_position_%s" % ax for ax in 'xyz'] + \
              ["ParticleMassMsun", "particle_index"]

    def __init__(self, data_source, padding, num_neighbors, bounds, total_mass,
        period, threshold=160.0, dm_only=True, rearrange=True, premerge=True,
        tree='F'):
        """
        Run hop on *data_source* with a given density *threshold*.  If
        *dm_only* is set, only run it on the dark matter particles, otherwise
        on all particles.  Returns an iterable collection of *HopGroup* items.
        """
        ParallelAnalysisInterface.__init__(self)
        self.threshold = threshold
        self.num_neighbors = num_neighbors
        self.bounds = bounds
        self.total_mass = total_mass
        self.rearrange = rearrange
        self.period = period
        self.old_period = period.copy()
        self.period = na.array([1.] * 3)
        self._data_source = data_source
        self.premerge = premerge
        self.tree = tree
        mylog.info("Initializing HOP")
        HaloList.__init__(self, data_source, dm_only)

    def _run_finder(self):
        yt_counters("Reading Data")
        # Test to make sure the particle IDs aren't suspicious.
        exit = False
        if (self.particle_fields["particle_index"] < 0).any():
            mylog.error("Negative values in particle_index field. Parallel HOP will fail.")
            exit = True
        if na.unique(self.particle_fields["particle_index"]).size != \
                self.particle_fields["particle_index"].size:
            mylog.error("Non-unique values in particle_index field. Parallel HOP will fail.")
            exit = True

        self.comm.mpi_exit_test(exit)
        # Try to do this in a memory conservative way.
        na.divide(self.particle_fields['ParticleMassMsun'], self.total_mass,
            self.particle_fields['ParticleMassMsun'])
        na.divide(self.particle_fields["particle_position_x"],
            self.old_period[0], self.particle_fields["particle_position_x"])
        na.divide(self.particle_fields["particle_position_y"],
            self.old_period[1], self.particle_fields["particle_position_y"])
        na.divide(self.particle_fields["particle_position_z"],
            self.old_period[2], self.particle_fields["particle_position_z"])
        obj = ParallelHOPHaloFinder(self.period, self.padding,
            self.num_neighbors, self.bounds,
            self.particle_fields,
            self.threshold, rearrange=self.rearrange, premerge=self.premerge,
            tree=self.tree)
        self.densities, self.tags = obj.density, obj.chainID
        # I'm going to go ahead and delete self.densities because it's not
        # actually being used. I'm not going to remove it altogether because
        # it may be useful to someone someday.
        del self.densities
        self.group_count = obj.group_count
        self.group_sizes = obj.group_sizes
        if self.group_count == 0:
            mylog.info("There are no halos found.")
            return
        self.CoM = obj.CoM
        self.Tot_M = obj.Tot_M * self.total_mass
        self.max_dens_point = obj.max_dens_point
        self.max_radius = obj.max_radius
        for dd in range(3):
            self.CoM[:, dd] *= self.old_period[dd]
            self.max_dens_point[:, dd + 1] *= self.old_period[dd]
        # This is wrong, below, with uneven boundaries. We'll cross that bridge
        # when we get there.
        self.max_radius *= self.old_period[0]
        self.period = self.old_period.copy()
        # Precompute the bulk velocity in parallel.
        yt_counters("Precomp bulk vel.")
        self.bulk_vel = na.zeros((self.group_count, 3), dtype='float64')
        yt_counters("bulk vel. reading data")
        pm = obj.mass
        # Fix this back to un-normalized units.
        na.multiply(pm, self.total_mass, pm)
        xv = self._data_source["particle_velocity_x"][self._base_indices]
        yv = self._data_source["particle_velocity_y"][self._base_indices]
        zv = self._data_source["particle_velocity_z"][self._base_indices]
        yt_counters("bulk vel. reading data")
        yt_counters("bulk vel. computing")
        select = (self.tags >= 0)
        calc = len(na.where(select == True)[0])
        if calc:
            vel = na.empty((calc, 3), dtype='float64')
            ms = pm[select]
            vel[:, 0] = xv[select] * ms
            vel[:, 1] = yv[select] * ms
            vel[:, 2] = zv[select] * ms
            subchain = self.tags[select]
            sort = subchain.argsort()
            vel = vel[sort]
            sort_subchain = subchain[sort]
            uniq_subchain = na.unique(sort_subchain)
            diff_subchain = na.ediff1d(sort_subchain)
            marks = (diff_subchain > 0)
            marks = na.arange(calc)[marks] + 1
            marks = na.concatenate(([0], marks, [calc]))
            for i, u in enumerate(uniq_subchain):
                self.bulk_vel[u] = na.sum(vel[marks[i]:marks[i + 1]], axis=0)
            del vel, subchain, sort_subchain
            del diff_subchain
        # Bring it together, and divide by the previously computed total mass
        # of each halo.
        self.bulk_vel = self.comm.mpi_allreduce(self.bulk_vel, op='sum')
        for groupID in xrange(self.group_count):
            self.bulk_vel[groupID] = \
                self.bulk_vel[groupID] / self.Tot_M[groupID]
        yt_counters("bulk vel. computing")
        # Now calculate the RMS velocity of the groups in parallel, very
        # similarly to the bulk velocity and re-using some of the arrays.
        yt_counters("rms vel computing")
        rms_vel_temp = na.zeros((self.group_count, 2), dtype='float64')
        if calc:
            vel = na.empty((calc, 3), dtype='float64')
            vel[:, 0] = xv[select] * ms
            vel[:, 1] = yv[select] * ms
            vel[:, 2] = zv[select] * ms
            vel = vel[sort]
            for i, u in enumerate(uniq_subchain):
                # This finds the sum locally.
                rms_vel_temp[u][0] = na.sum(((vel[marks[i]:marks[i + 1]] - \
                    self.bulk_vel[u]) / self.Tot_M[u]) ** 2.)
                # I could use self.group_sizes...
                rms_vel_temp[u][1] = marks[i + 1] - marks[i]
            del vel, marks, uniq_subchain
        # Bring it together.
        rms_vel_temp = self.comm.mpi_allreduce(rms_vel_temp, op='sum')
        self.rms_vel = na.empty(self.group_count, dtype='float64')
        for groupID in xrange(self.group_count):
            # Here we do the Mean and the Root.
            self.rms_vel[groupID] = \
                na.sqrt(rms_vel_temp[groupID][0] / rms_vel_temp[groupID][1]) * \
                self.group_sizes[groupID]
        del rms_vel_temp
        yt_counters("rms vel computing")
        self.taskID = obj.mine
        self.halo_taskmap = obj.halo_taskmap  # A defaultdict.
        del obj
        gc.collect()
        yt_counters("Precomp bulk vel.")

    def _parse_output(self):
        yt_counters("Final Grouping")
        """
        Each task will make an entry for all groups, but it may be empty.
        """
        unique_ids = na.unique(self.tags)
        counts = na.bincount((self.tags + 1).tolist())
        sort_indices = na.argsort(self.tags)
        grab_indices = na.indices(self.tags.shape).ravel()[sort_indices]
        del sort_indices
        cp = 0
        index = 0
        # We want arrays for parallel HOP
        self._groups = na.empty(self.group_count, dtype='object')
        self._max_dens = na.empty((self.group_count, 4), dtype='float64')
        if self.group_count == 0:
            mylog.info("There are no halos found.")
            return
        for i in unique_ids:
            if i == -1:
                cp += counts[i + 1]
                continue
            # If there is a gap in the unique_ids, make empty groups to
            # fill it in.
            while index < i:
                self._groups[index] = self._halo_class(self, index, \
                    size=self.group_sizes[index], CoM=self.CoM[index], \
                    max_dens_point=self.max_dens_point[index], \
                    group_total_mass=self.Tot_M[index],
                    max_radius=self.max_radius[index],
                    bulk_vel=self.bulk_vel[index],
                    tasks=self.halo_taskmap[index],
                    rms_vel=self.rms_vel[index])
                # I don't own this halo
                self.comm.do_not_claim_object(self._groups[index])
                self._max_dens[index] = [self.max_dens_point[index][0],
                    self.max_dens_point[index][1], \
                    self.max_dens_point[index][2],
                    self.max_dens_point[index][3]]
                index += 1
            cp_c = cp + counts[i + 1]
            group_indices = grab_indices[cp:cp_c]
            self._groups[index] = self._halo_class(self, i, group_indices, \
                size=self.group_sizes[i], CoM=self.CoM[i], \
                max_dens_point=self.max_dens_point[i], \
                group_total_mass=self.Tot_M[i], max_radius=self.max_radius[i],
                bulk_vel=self.bulk_vel[i], tasks=self.halo_taskmap[index],
                rms_vel=self.rms_vel[i])
            # This halo may be owned by many, including this task
            self.comm.claim_object(self._groups[index])
            self._max_dens[index] = [self.max_dens_point[i][0],
                self.max_dens_point[i][1], \
                self.max_dens_point[i][2], self.max_dens_point[i][3]]
            cp += counts[i + 1]
            index += 1
        # If there are missing groups at the end, add them.
        while index < self.group_count:
            self._groups[index] = self._halo_class(self, index, \
                size=self.group_sizes[index], CoM=self.CoM[index], \
                max_dens_point=self.max_dens_point[index], \
                group_total_mass=self.Tot_M[index],
                max_radius=self.max_radius[index],
                bulk_vel=self.bulk_vel[index], tasks=self.halo_taskmap[index],
                rms_vel=self.rms_vel[index])
            self.comm.do_not_claim_object(self._groups[index])
            self._max_dens[index] = [self.max_dens_point[index][0],
                self.max_dens_point[index][1], \
                self.max_dens_point[index][2], self.max_dens_point[index][3]]
            index += 1
        # Clean up
        del self.max_dens_point, self.max_radius, self.bulk_vel
        del self.halo_taskmap, self.tags, self.rms_vel
        del grab_indices, unique_ids, counts
        try:
            del group_indices
        except UnboundLocalError:
            pass

    def __len__(self):
        return self.group_count

    def write_out(self, filename="parallelHopAnalysis.out", ellipsoid_data=False):
        r"""Write out standard halo information to a text file.

        Parameters
        ----------
        filename : String
            The name of the file to write to.
            Default = "parallelHopAnalysis.out".

        Examples
        --------
        >>> halos.write_out("parallelHopAnalysis.out")
        """
        HaloList.write_out(self, filename, ellipsoid_data)


class GenericHaloFinder(HaloList, ParallelAnalysisInterface):
    def __init__(self, pf, ds, dm_only=True, padding=0.0):
        ParallelAnalysisInterface.__init__(self)
        self.pf = pf
        self.hierarchy = pf.h
        self.center = (na.array(ds.right_edge) + na.array(ds.left_edge)) / 2.0

    def _parse_halolist(self, threshold_adjustment):
        groups = []
        max_dens = {}
        hi = 0
        LE, RE = self.bounds
        for halo in self._groups:
            this_max_dens = halo.maximum_density_location()
            # if the most dense particle is in the box, keep it
            if na.all((this_max_dens >= LE) & (this_max_dens <= RE)):
                # Now we add the halo information to OURSELVES, taken from the
                # self.hop_list
                # We need to mock up the HOPHaloList thingie, so we need to
                #     set self._max_dens
                max_dens_temp = list(self._max_dens[halo.id])[0] / \
                    threshold_adjustment
                max_dens[hi] = [max_dens_temp] + \
                    list(self._max_dens[halo.id])[1:4]
                groups.append(self._halo_class(self, hi))
                groups[-1].indices = halo.indices
                self.comm.claim_object(groups[-1])
                hi += 1
        del self._groups, self._max_dens  # explicit >> implicit
        self._groups = groups
        self._max_dens = max_dens

    def _join_halolists(self):
        # First we get the total number of halos the entire collection
        # has identified
        # Note I have added a new method here to help us get information
        # about processors and ownership and so forth.
        # _mpi_info_dict returns a dict of {proc: whatever} where whatever is
        # what is fed in on each proc.
        mine, halo_info = self.comm.mpi_info_dict(len(self))
        nhalos = sum(halo_info.values())
        # Figure out our offset
        my_first_id = sum([v for k, v in halo_info.items() if k < mine])
        # Fix our max_dens
        max_dens = {}
        for i, m in self._max_dens.items():
            max_dens[i + my_first_id] = m
        self._max_dens = max_dens
        for halo in self._groups:
            halo._max_dens = self._max_dens
        # sort the list by the size of the groups
        # Now we add ghost halos and reassign all the IDs
        # Note: we already know which halos we own!
        after = my_first_id + len(self._groups)
        # One single fake halo, not owned, does the trick
        self._groups = [self._halo_class(self, i) for i in range(my_first_id)] + \
                       self._groups + \
                       [self._halo_class(self, i) for i in range(after, nhalos)]
        id = 0
        for proc in sorted(halo_info.keys()):
            for halo in self._groups[id:id + halo_info[proc]]:
                halo.id = id
                halo._distributed = self._distributed
                halo._owner = proc
                id += 1

        def haloCmp(h1, h2):
            c = cmp(h1.total_mass(), h2.total_mass())
            if c != 0:
                return -1 * c
            if c == 0:
                return cmp(h1.center_of_mass()[0], h2.center_of_mass()[0])
        self._groups.sort(haloCmp)
        sorted_max_dens = {}
        for i, halo in enumerate(self._groups):
            if halo.id in self._max_dens:
                sorted_max_dens[i] = self._max_dens[halo.id]
            halo.id = i
        self._max_dens = sorted_max_dens
        for i, halo in enumerate(self._groups):
            halo._max_dens = self._max_dens

    def _reposition_particles(self, bounds):
        # This only does periodicity.  We do NOT want to deal with anything
        # else.  The only reason we even do periodicity is the
        LE, RE = bounds
        dw = self.pf.domain_right_edge - self.pf.domain_left_edge
        for i, ax in enumerate('xyz'):
            arr = self._data_source["particle_position_%s" % ax]
            arr[arr < LE[i] - self.padding] += dw[i]
            arr[arr > RE[i] + self.padding] -= dw[i]

    def write_out(self, filename, ellipsoid_data=False):
        r"""Write out standard halo information to a text file.

        Parameters
        ----------
        filename : String
            The name of the file to write to.

        ellipsoid_data : bool.
            Whether to print the ellipsoidal information to the file.
            Default = False.

        Examples
        --------
        >>> halos.write_out("HopAnalysis.out")
        """
        f = self.comm.write_on_root(filename)
        HaloList.write_out(self, f, ellipsoid_data)

    def write_particle_lists_txt(self, prefix):
        r"""Write out the names of the HDF5 files containing halo particle data
        to a text file.

        This function wirtes out the names of all the HDF5 files that would
        contain halo particle data.  Only the root processor writes out.

        Parameters
        ----------
        prefix : String
            The prefix for the name of the file.

        Examples
        --------
        >>> halos.write_particle_lists_txt("halo-parts")
        """
        f = self.comm.write_on_root("%s.txt" % prefix)
        HaloList.write_particle_lists_txt(self, prefix, fp=f)

    @parallel_blocking_call
    def write_particle_lists(self, prefix):
        r"""Write out the particle data for halos to HDF5 files.

        This function will accept a filename prefix, and for every halo it will
        write out an HDF5 file containing the positions, velocities, indices
        and masses of the constituent particles.  However, if the halo finder
        is run in parallel, halos will only be written out on the processors to
        which they belong.  See `Halo.write_particle_lists_txt` for how to
        track these halos globally across files.

        Parameters
        ----------
        prefix : String
            The prefix for the name(s) of the HDF5 files.

        Examples
        --------
        >>> halos.write_particle_lists("halo-parts")
        """
        fn = "%s.h5" % self.comm.get_filename(prefix)
        f = h5py.File(fn, "w")
        for halo in self._groups:
            if not self.comm.is_mine(halo): continue
            halo.write_particle_list(f)
        f.close()

    def dump(self, basename="HopAnalysis", ellipsoid_data=False):
        r"""Save the full halo data to disk.

        This function will save the halo data in such a manner that it can be
        easily re-loaded later using `GenericHaloFinder.load`.
        This is similar in concept to
        pickling the data, but outputs the data in the already-established
        data formats. The simple halo data is written to a text file
        (e.g. "HopAnalysis.out") using write_out(), and the particle data
        to hdf5 files (e.g. "HopAnalysis.h5")
        using write_particle_lists().

        Parameters
        ----------
        basename : String
            The base name for the files the data will be written to. Default =
            "HopAnalysis".

        ellipsoid_data : bool.
            Whether to save the ellipsoidal information to the files.
            Default = False.
        
        Examples
        --------
        >>> halos.dump("MyHalos")
        """
        self.write_out("%s.out" % basename, ellipsoid_data)
        self.write_particle_lists(basename)
        self.write_particle_lists_txt(basename)


class parallelHF(GenericHaloFinder, parallelHOPHaloList):
    def __init__(self, pf, subvolume=None, threshold=160, dm_only=True, \
        resize=True, rearrange=True,\
        fancy_padding=True, safety=1.5, premerge=True, sample=0.03, \
        total_mass=None, num_particles=None, tree='F'):
        r"""Parallel HOP halo finder.

        Halos are built by:
        1. Calculating a density for each particle based on a smoothing kernel.
        2. Recursively linking particles to other particles from lower density
        particles to higher.
        3. Geometrically proximate chains are identified and
        4. merged into final halos following merging rules.

        Lower thresholds generally produce more halos, and the largest halos
        become larger. Also, halos become more filamentary and over-connected.

        This is very similar to HOP, but it does not produce precisely the
        same halos due to unavoidable numerical differences.

        Skory et al. "Parallel HOP: A Scalable Halo Finder for Massive
        Cosmological Data Sets." arXiv (2010) 1001.3411

        Parameters
        ----------
        pf : `StaticOutput`
            The parameter file on which halo finding will be conducted.
        threshold : float
            The density threshold used when building halos. Default = 160.0.
        dm_only : bool
            If True, only dark matter particles are used when building halos.
            Default = False.
        resize : bool
            Turns load-balancing on or off. Default = True.
        kdtree : string
            Chooses which kD Tree to use. The Fortran one (kdtree = 'F') is
            faster, but uses more memory. The Cython one (kdtree = 'C') is
            slower but is more memory efficient.
            Default = 'F'
        rearrange : bool
            Turns on faster nearest neighbor searches at the cost of increased
            memory usage.
            This option only applies when using the Fortran tree.
            Default = True.
        fancy_padding : bool
            True calculates padding independently for each face of each
            subvolume. Default = True.
        safety : float
            Due to variances in inter-particle spacing in the volume, the
            padding may need to be increased above the raw calculation.
            This number is multiplied to the calculated padding, and values
            >1 increase the padding. Default = 1.5.
        premerge : bool
            True merges chains in two steps (rather than one with False), which
            can speed up halo finding by 25% or more. However, True can result
            in small (<<1%) variations in the final halo masses when compared
            to False. Default = True.
        sample : float
            The fraction of the full dataset on which load-balancing is
            performed. Default = 0.03.
        total_mass : float
            If HOP is run on the same dataset mulitple times, the total mass
            of particles in Msun units in the full volume can be supplied here
            to save time.
            This must correspond to the particles being operated on, meaning
            if stars are included in the halo finding, they must be included
            in this mass as well, and visa-versa.
            If halo finding on a subvolume, this still corresponds with the
            mass in the entire volume.
            Default = None, which means the total mass is automatically
            calculated.
        num_particles : integer
            The total number of particles in the volume, in the same fashion
            as `total_mass` is calculated. Specifying this turns off
            fancy_padding.
            Default = None, which means the number of particles is
            automatically calculated.

        Examples
        -------
        >>> pf = load("RedshiftOutput0000")
        >>> halos = parallelHF(pf)
        """
        if subvolume is not None:
            ds_LE = na.array(subvolume.left_edge)
            ds_RE = na.array(subvolume.right_edge)
        self._data_source = pf.h.all_data()
        GenericHaloFinder.__init__(self, pf, self._data_source, dm_only,
            padding=0.0)
        self.padding = 0.0
        self.num_neighbors = 65
        self.safety = safety
        self.sample = sample
        self.tree = tree
        if self.tree != 'F' and self.tree != 'C':
            mylog.error("No kD Tree specified!")
        period = pf.domain_right_edge - pf.domain_left_edge
        topbounds = na.array([[0., 0., 0.], period])
        # Cut up the volume evenly initially, with no padding.
        padded, LE, RE, self._data_source = \
            self.partition_hierarchy_3d(ds=self._data_source,
            padding=self.padding)
        # also get the total mass of particles
        yt_counters("Reading Data")
        # Adaptive subregions by bisection. We do not load balance if we are
        # analyzing a subvolume.
        ds_names = ["particle_position_x", "particle_position_y",
            "particle_position_z"]
        if ytcfg.getboolean("yt", "inline") == False and \
            resize and self.comm.size != 1 and subvolume is None:
            random.seed(self.comm.rank)
            cut_list = self.partition_hierarchy_3d_bisection_list()
            root_points = self._subsample_points()
            self.bucket_bounds = []
            if self.comm.rank == 0:
                self._recursive_divide(root_points, topbounds, 0, cut_list)
            self.bucket_bounds = \
                self.comm.mpi_bcast(self.bucket_bounds)
            my_bounds = self.bucket_bounds[self.comm.rank]
            LE, RE = my_bounds[0], my_bounds[1]
            self._data_source = self.hierarchy.region_strict([0.] * 3, LE, RE)
        # If this isn't parallel, define the region as an AMRRegionStrict so
        # particle IO works.
        if self.comm.size == 1:
            self._data_source = self.hierarchy.periodic_region_strict([0.5] * 3,
                LE, RE)
        # get the average spacing between particles for this region
        # The except is for the serial case where the full box is what we want.
        if num_particles is None:
            data = self._data_source["particle_position_x"]
        try:
            l = self._data_source.right_edge - self._data_source.left_edge
        except AttributeError:
            l = pf.domain_right_edge - pf.domain_left_edge
        vol = l[0] * l[1] * l[2]
        full_vol = vol
        # We will use symmetric padding when a subvolume is being used.
        if not fancy_padding or subvolume is not None or \
                num_particles is not None:
            if num_particles is None:
                num_particles = data.size
            avg_spacing = (float(vol) / num_particles) ** (1. / 3.)
            # padding is a function of inter-particle spacing, this is an
            # approximation, but it's OK with the safety factor
            padding = (self.num_neighbors) ** (1. / 3.) * self.safety * \
                avg_spacing
            self.padding = (na.ones(3, dtype='float64') * padding,
                na.ones(3, dtype='float64') * padding)
            mylog.info('padding %s avg_spacing %f vol %f local_parts %d' % \
                (str(self.padding), avg_spacing, vol, num_particles))
        # Another approach to padding, perhaps more accurate.
        elif fancy_padding and self._distributed:
            LE_padding = na.empty(3, dtype='float64')
            RE_padding = na.empty(3, dtype='float64')
            avg_spacing = (float(vol) / data.size) ** (1. / 3.)
            base_padding = (self.num_neighbors) ** (1. / 3.) * self.safety * \
                avg_spacing
            for dim in xrange(3):
                if ytcfg.getboolean("yt", "inline") == False:
                    data = self._data_source[ds_names[dim]]
                else:
                    data = self._data_source[ds_names[dim]]
                num_bins = 1000
                width = self._data_source.right_edge[dim] - \
                    self._data_source.left_edge[dim]
                area = (self._data_source.right_edge[(dim + 1) % 3] - \
                    self._data_source.left_edge[(dim + 1) % 3]) * \
                    (self._data_source.right_edge[(dim + 2) % 3] - \
                    self._data_source.left_edge[(dim + 2) % 3])
                bin_width = base_padding
                num_bins = int(math.ceil(width / bin_width))
                bins = na.arange(num_bins + 1, dtype='float64') * bin_width + \
                    self._data_source.left_edge[dim]
                counts, bins = na.histogram(data, bins)
                # left side.
                start = 0
                count = counts[0]
                while count < self.num_neighbors:
                    start += 1
                    count += counts[start]
                # Get the avg spacing in just this boundary.
                vol = area * (bins[start + 1] - bins[0])
                avg_spacing = (float(vol) / count) ** (1. / 3.)
                LE_padding[dim] = (self.num_neighbors) ** (1. / 3.) * \
                    self.safety * avg_spacing
                # right side.
                start = -1
                count = counts[-1]
                while count < self.num_neighbors:
                    start -= 1
                    count += counts[start]
                vol = area * (bins[-1] - bins[start - 1])
                avg_spacing = (float(vol) / count) ** (1. / 3.)
                RE_padding[dim] = (self.num_neighbors) ** (1. / 3.) * \
                    self.safety * avg_spacing
            self.padding = (LE_padding, RE_padding)
            del bins, counts
            mylog.info('fancy_padding %s avg_spacing %f full_vol %f local_parts %d %s' % \
                (str(self.padding), avg_spacing, full_vol,
                data.size, str(self._data_source)))
        # Now we get the full box mass after we have the final composition of
        # subvolumes.
        if total_mass is None:
            total_mass = self.comm.mpi_allreduce((self._data_source["ParticleMassMsun"].astype('float64')).sum(),
                                                 op='sum')
        if not self._distributed:
            self.padding = (na.zeros(3, dtype='float64'),
                na.zeros(3, dtype='float64'))
        # If we're using a subvolume, we now re-divide.
        if subvolume is not None:
            self._data_source = pf.h.periodic_region_strict([0.] * 3, ds_LE,
                ds_RE)
            # Cut up the volume.
            padded, LE, RE, self._data_source = \
                self.partition_hierarchy_3d(ds=self._data_source,
                padding=0.)
        self.bounds = (LE, RE)
        (LE_padding, RE_padding) = self.padding
        parallelHOPHaloList.__init__(self, self._data_source, self.padding, \
        self.num_neighbors, self.bounds, total_mass, period, \
        threshold=threshold, dm_only=dm_only, rearrange=rearrange,
            premerge=premerge, tree=self.tree)
        self._join_halolists()
        yt_counters("Final Grouping")

    def _subsample_points(self):
        # Read in a random subset of the points in each domain, and then
        # collect them on the root task.
        xp = self._data_source["particle_position_x"]
        n_parts = self.comm.mpi_allreduce(xp.size, op='sum')
        local_parts = xp.size
        random_points = int(self.sample * n_parts)
        # We want to get a representative selection of random particles in
        # each subvolume.
        adjust = float(local_parts) / (float(n_parts) / self.comm.size)
        n_random = int(adjust * float(random_points) / self.comm.size)
        mylog.info("Reading in %d random particles." % n_random)
        # Get unique random particles.
        my_points = na.empty((n_random, 3), dtype='float64')
        uni = na.array(random.sample(xrange(xp.size), n_random))
        uni = uni[uni.argsort()]
        my_points[:, 0] = xp[uni]
        del xp
        self._data_source.clear_data()
        my_points[:, 1] = self._data_source["particle_position_y"][uni]
        self._data_source.clear_data()
        my_points[:, 2] = self._data_source["particle_position_z"][uni]
        self._data_source.clear_data()
        del uni
        # Collect them on the root task.
        mine, sizes = self.comm.mpi_info_dict(n_random)
        if mine == 0:
            tot_random = sum(sizes.values())
            root_points = na.empty((tot_random, 3), dtype='float64')
            root_points.shape = (1, 3 * tot_random)
        else:
            root_points = na.empty([])
        my_points.shape = (1, n_random * 3)
        root_points = self.comm.par_combine_object(my_points[0],
                datatype="array", op="cat")
        del my_points
        if mine == 0:
            root_points.shape = (tot_random, 3)
        return root_points

    def _recursive_divide(self, points, bounds, level, cut_list):
        dim = cut_list[level][0]
        parts = points.shape[0]
        num_bins = 1000
        width = bounds[1][dim] - bounds[0][dim]
        bin_width = width / num_bins
        bins = na.arange(num_bins + 1, dtype='float64') * bin_width + \
            bounds[0][dim]
        counts, bins = na.histogram(points[:, dim], bins)
        # Find the bin that passes the cut points.
        midpoints = [bounds[0][dim]]
        sum = 0
        bin = 0
        for step in xrange(1, cut_list[level][1]):
            while sum < ((parts * step) / cut_list[level][1]):
                lastsum = sum
                sum += counts[bin]
                bin += 1
            # Bin edges
            left_edge = bins[bin - 1]
            right_edge = bins[bin]
            # Find a better approx of the midpoint cut
            # line using a linear approx.
            a = float(sum - lastsum) / (right_edge - left_edge)
            midpoints.append(left_edge + (0.5 - \
                (float(lastsum) / parts / 2)) / a)
        midpoints.append(bounds[1][dim])

        # Split the points & update the bounds.
        subpoints = []
        subbounds = []
        for pair in zip(midpoints[:-1], midpoints[1:]):
            select = na.bitwise_and(points[:, dim] >= pair[0],
                points[:, dim] < pair[1])
            subpoints.append(points[select])
            nb = bounds.copy()
            nb[0][dim] = pair[0]
            nb[1][dim] = pair[1]
            subbounds.append(nb)
        # If we're at the maxlevel, make a bucket. Otherwise, recurse down.
        maxlevel = len(cut_list) - 1
        for pair in zip(subpoints, subbounds):
            if level == maxlevel:
                self.bucket_bounds.append(pair[1])
            else:
                self._recursive_divide(pair[0], pair[1], level + 1, cut_list)

    def _join_halolists(self):
        if self.group_count == 0:
            mylog.info("There are no halos found.")
            return
        ms = -self.Tot_M.copy()
        del self.Tot_M
        Cx = self.CoM[:, 0].copy()
        sorted = na.lexsort([Cx, ms])
        del Cx, ms
        self._groups = self._groups[sorted]
        self._max_dens = self._max_dens[sorted]
        for i in xrange(self.group_count):
            self._groups[i].id = i
        del sorted, self.group_sizes, self.CoM


class HOPHaloFinder(GenericHaloFinder, HOPHaloList):
    def __init__(self, pf, subvolume=None, threshold=160, dm_only=True,
            padding=0.02, total_mass=None):
        r"""HOP halo finder.

        Halos are built by:
        1. Calculating a density for each particle based on a smoothing kernel.
        2. Recursively linking particles to other particles from lower density
        particles to higher.
        3. Geometrically proximate chains are identified and
        4. merged into final halos following merging rules.

        Lower thresholds generally produce more halos, and the largest halos
        become larger. Also, halos become more filamentary and over-connected.

        Eisenstein and Hut. "HOP: A New Group-Finding Algorithm for N-Body
        Simulations." ApJ (1998) vol. 498 pp. 137-142

        Parameters
        ----------
        pf : `StaticOutput`
            The parameter file on which halo finding will be conducted.
        subvolume : `yt.data_objects.api.AMRData`, optional
            A region over which HOP will be run, which can be used to run HOP
            on a subvolume of the full volume. Default = None, which defaults
            to the full volume automatically.
        threshold : float
            The density threshold used when building halos. Default = 160.0.
        dm_only : bool
            If True, only dark matter particles are used when building halos.
            Default = False.
        padding : float
            When run in parallel, the finder needs to surround each subvolume
            with duplicated particles for halo finidng to work. This number
            must be no smaller than the radius of the largest halo in the box
            in code units. Default = 0.02.
        total_mass : float
            If HOP is run on the same dataset mulitple times, the total mass
            of particles in Msun units in the full volume can be supplied here
            to save time.
            This must correspond to the particles being operated on, meaning
            if stars are included in the halo finding, they must be included
            in this mass as well, and visa-versa.
            If halo finding on a subvolume, this still corresponds with the
            mass in the entire volume.
            Default = None, which means the total mass is automatically
            calculated.

        Examples
        --------
        >>> pf = load("RedshiftOutput0000")
        >>> halos = HaloFinder(pf)
        """
        if subvolume is not None:
            ds_LE = na.array(subvolume.left_edge)
            ds_RE = na.array(subvolume.right_edge)
        self.period = pf.domain_right_edge - pf.domain_left_edge
        self._data_source = pf.h.all_data()
        GenericHaloFinder.__init__(self, pf, self._data_source, dm_only,
            padding)
        # do it once with no padding so the total_mass is correct
        # (no duplicated particles), and on the entire volume, even if only
        # a small part is actually going to be used.
        self.padding = 0.0
        padded, LE, RE, self._data_source = \
            self.partition_hierarchy_3d(ds=self._data_source,
                padding=self.padding)
        # For scaling the threshold, note that it's a passthrough
        if total_mass is None:
            if dm_only:
                select = self._get_dm_indices()
                total_mass = \
                    self.comm.mpi_allreduce((self._data_source["ParticleMassMsun"][select]).sum(dtype='float64'), op='sum')
            else:
                total_mass = self.comm.mpi_allreduce(self._data_source.quantities["TotalQuantity"]("ParticleMassMsun")[0], op='sum')
        # MJT: Note that instead of this, if we are assuming that the particles
        # are all on different processors, we should instead construct an
        # object representing the entire domain and sum it "lazily" with
        # Derived Quantities.
        if subvolume is not None:
            self._data_source = pf.h.periodic_region_strict([0.] * 3, ds_LE, ds_RE)
        else:
            self._data_source = pf.h.all_data()
        self.padding = padding  # * pf["unitary"] # This should be clevererer
        padded, LE, RE, self._data_source = \
            self.partition_hierarchy_3d(ds=self._data_source,
            padding=self.padding)
        self.bounds = (LE, RE)
        # sub_mass can be skipped if subvolume is not used and this is not
        # parallel.
        if subvolume is None and \
                ytcfg.getint("yt", "__topcomm_parallel_size") == 1:
            sub_mass = total_mass
        elif dm_only:
            select = self._get_dm_indices()
            sub_mass = self._data_source["ParticleMassMsun"][select].sum(dtype='float64')
        else:
            sub_mass = \
                self._data_source.quantities["TotalQuantity"]("ParticleMassMsun")[0]
        HOPHaloList.__init__(self, self._data_source,
            threshold * total_mass / sub_mass, dm_only)
        self._parse_halolist(total_mass / sub_mass)
        self._join_halolists()


class FOFHaloFinder(GenericHaloFinder, FOFHaloList):
    def __init__(self, pf, subvolume=None, link=0.2, dm_only=True,
        padding=0.02):
        r"""Friends-of-friends halo finder.

        Halos are found by linking together all pairs of particles closer than
        some distance from each other. Particles may have multiple links,
        and halos are found by recursively linking together all such pairs.

        Larger linking lengths produce more halos, and the largest halos
        become larger. Also, halos become more filamentary and over-connected.

        Davis et al. "The evolution of large-scale structure in a universe
        dominated by cold dark matter." ApJ (1985) vol. 292 pp. 371-394

        Parameters
        ----------
        pf : `StaticOutput`
            The parameter file on which halo finding will be conducted.
        subvolume : `yt.data_objects.api.AMRData`, optional
            A region over which HOP will be run, which can be used to run HOP
            on a subvolume of the full volume. Default = None, which defaults
            to the full volume automatically.
        link : float
            If positive, the interparticle distance (compared to the overall
            average) used to build the halos. If negative, this is taken to be
            the *actual* linking length, and no other calculations will be
            applied.  Default = 0.2.
        dm_only : bool
            If True, only dark matter particles are used when building halos.
            Default = False.
        padding : float
            When run in parallel, the finder needs to surround each subvolume
            with duplicated particles for halo finidng to work. This number
            must be no smaller than the radius of the largest halo in the box
            in code units. Default = 0.02.

        Examples
        --------
        >>> pf = load("RedshiftOutput0000")
        >>> halos = FOFHaloFinder(pf)
        """
        if subvolume is not None:
            ds_LE = na.array(subvolume.left_edge)
            ds_RE = na.array(subvolume.right_edge)
        self.period = pf.domain_right_edge - pf.domain_left_edge
        self.pf = pf
        self.hierarchy = pf.h
        self._data_source = pf.h.all_data()
        GenericHaloFinder.__init__(self, pf, self._data_source, dm_only,
            padding)
        self.padding = 0.0  # * pf["unitary"] # This should be clevererer
        # get the total number of particles across all procs, with no padding
        padded, LE, RE, self._data_source = \
            self.partition_hierarchy_3d(ds=self._data_source,
            padding=self.padding)
        if link > 0.0:
            n_parts = self.comm.mpi_allreduce(self._data_source["particle_position_x"].size, op='sum')
            # get the average spacing between particles
            #l = pf.domain_right_edge - pf.domain_left_edge
            #vol = l[0] * l[1] * l[2]
            # Because we are now allowing for datasets with non 1-periodicity,
            # but symmetric, vol is always 1.
            vol = 1.
            avg_spacing = (float(vol) / n_parts) ** (1. / 3.)
            linking_length = link * avg_spacing
        else:
            linking_length = na.abs(link)
        self.padding = padding
        if subvolume is not None:
            self._data_source = pf.h.periodic_region_strict([0.] * 3, ds_LE,
                ds_RE)
        else:
            self._data_source = pf.h.all_data()
        padded, LE, RE, self._data_source = \
            self.partition_hierarchy_3d(ds=self._data_source,
            padding=self.padding)
        self.bounds = (LE, RE)
        # reflect particles around the periodic boundary
        #self._reposition_particles((LE, RE))
        # here is where the FOF halo finder is run
        mylog.info("Using a linking length of %0.3e", linking_length)
        FOFHaloList.__init__(self, self._data_source, linking_length, dm_only)
        self._parse_halolist(1.)
        self._join_halolists()

HaloFinder = HOPHaloFinder


class LoadHaloes(GenericHaloFinder, LoadedHaloList):
    def __init__(self, pf, basename):
        r"""Load the full halo data into memory.

        This function takes the output of `GenericHaloFinder.dump` and
        re-establishes the list of halos in memory. This enables the full set
        of halo analysis features without running the halo finder again. To
        be precise, the particle data for each halo is only read in when
        necessary, so examining a single halo will not require as much memory
        as is required for halo finding.

        Parameters
        ----------
        basename : String
            The base name of the files that will be read in. This should match
            what was used when `GenericHaloFinder.dump` was called. Default =
            "HopAnalysis".

        Examples
        --------
        >>> pf = load("data0005")
        >>> halos = LoadHaloes(pf, "HopAnalysis")
        """
        self.basename = basename
        LoadedHaloList.__init__(self, pf, self.basename)<|MERGE_RESOLUTION|>--- conflicted
+++ resolved
@@ -453,7 +453,6 @@
             self.mass_bins[i + 1] += self.mass_bins[i]
         # Calculate the over densities in the bins.
         self.overdensity = self.mass_bins * Msun2g / \
-<<<<<<< HEAD
         (4./3. * math.pi * rho_crit * \
         (self.radial_bins * cm)**3.0)
         
@@ -545,6 +544,91 @@
         return (mag_A, mag_B, mag_C, e0_vector[0], e0_vector[1],
             e0_vector[2], tilt)
 
+class RockstarHalo(Halo):
+    def __init__(self,halo_list,index,ID, DescID, Mvir, Vmax, Vrms, Rvir, Rs, Np, 
+                  X, Y, Z, VX, VY, VZ, JX, JY, JZ, Spin):
+        """Implement the properties reported by Rockstar: ID, Descendant ID,
+           Mvir, Vmax, Vrms, Rvir, Rs, Np, XYZ, VXYZ, JXYZ, and spin.
+           Most defaults are removed since we don't read in which halos
+           particles belong to. 
+        """
+        #we can still use get_sphere!
+        self.ID = ID #from rockstar
+        self.id = index #index in the halo list
+        self.pf = halo_list.pf
+
+        self.DescID = DescID
+        self.Mvir = Mvir
+        self.Vmax = Vmax
+        self.Vrms = Vrms
+        self.Rvir = Rvir
+        self.Rs   = Rs
+        self.Np   = Np
+        self.X    = X
+        self.Y    = Y
+        self.Z    = Z
+        self.VX   = VX
+        self.VY   = VY
+        self.VZ   = VZ
+        self.JX   = JX
+        self.JY   = JY
+        self.JZ   = JZ
+        self.Spin = Spin
+
+        #Halo.__init__(self,halo_list,index,
+        self.size=Np 
+        self.CoM=na.array([X,Y,Z])
+        self.max_dens_point=-1
+        self.group_total_mass=-1
+        self.max_radius=Rvir
+        self.bulk_vel=na.array([VX,VY,VZ])*1e5
+        self.rms_vel=-1
+        self.group_total_mass = -1 #not implemented 
+    
+    def maximum_density(self):
+        r"""Not implemented."""
+        return -1
+
+    def maximum_density_location(self):
+        r"""Not implemented."""
+        return self.center_of_mass()
+
+    def total_mass(self):
+        r"""Not implemented."""
+        return -1
+
+    def get_size(self):
+        r"""Return the number of particles belonging to the halo."""
+        return self.Np
+
+    def write_particle_list(self,handle):
+        r"""Not implemented."""
+        return -1
+
+    def virial_mass(self):
+        r"""Virial mass in Msun/h"""
+        return self.Mvir
+
+    def virial_radius(self):
+        r"""Virial radius in Mpc/h comoving"""
+        return self.Rvir
+
+    def virial_bin(self):
+        r"""Not implemented"""
+        return -1
+
+    def virial_density(self):
+        r"""Not implemented """
+        return -1
+
+    def virial_info(self):
+        r"""Not implemented"""
+        return -1 
+
+    def __getitem__(self,key):
+        r"""Not implemented"""
+        return None
+
 
     def get_ellipsoid_parameters(self):
         r"""Calculate the parameters that describe the ellipsoid of
@@ -601,97 +685,6 @@
             ep[4], ep[5])
         return ell
     
-=======
-        (4. / 3. * math.pi * rho_crit * \
-        (self.radial_bins * cm) ** 3.0)
-
-class RockstarHalo(Halo):
-    def __init__(self,halo_list,index,ID, DescID, Mvir, Vmax, Vrms, Rvir, Rs, Np, 
-                  X, Y, Z, VX, VY, VZ, JX, JY, JZ, Spin):
-        """Implement the properties reported by Rockstar: ID, Descendant ID,
-           Mvir, Vmax, Vrms, Rvir, Rs, Np, XYZ, VXYZ, JXYZ, and spin.
-           Most defaults are removed since we don't read in which halos
-           particles belong to. 
-        """
-        #we can still use get_sphere!
-        self.ID = ID #from rockstar
-        self.id = index #index in the halo list
-        self.pf = halo_list.pf
-
-        self.DescID = DescID
-        self.Mvir = Mvir
-        self.Vmax = Vmax
-        self.Vrms = Vrms
-        self.Rvir = Rvir
-        self.Rs   = Rs
-        self.Np   = Np
-        self.X    = X
-        self.Y    = Y
-        self.Z    = Z
-        self.VX   = VX
-        self.VY   = VY
-        self.VZ   = VZ
-        self.JX   = JX
-        self.JY   = JY
-        self.JZ   = JZ
-        self.Spin = Spin
-
-        #Halo.__init__(self,halo_list,index,
-        self.size=Np 
-        self.CoM=na.array([X,Y,Z])
-        self.max_dens_point=-1
-        self.group_total_mass=-1
-        self.max_radius=Rvir
-        self.bulk_vel=na.array([VX,VY,VZ])*1e5
-        self.rms_vel=-1
-        self.group_total_mass = -1 #not implemented 
-    
-    def maximum_density(self):
-        r"""Not implemented."""
-        return -1
-
-    def maximum_density_location(self):
-        r"""Not implemented."""
-        return self.center_of_mass()
-
-    def total_mass(self):
-        r"""Not implemented."""
-        return -1
-
-    def get_size(self):
-        r"""Return the number of particles belonging to the halo."""
-        return self.Np
-
-    def write_particle_list(self,handle):
-        r"""Not implemented."""
-        return -1
-
-    def virial_mass(self):
-        r"""Virial mass in Msun/h"""
-        return self.Mvir
-
-    def virial_radius(self):
-        r"""Virial radius in Mpc/h comoving"""
-        return self.Rvir
-
-    def virial_bin(self):
-        r"""Not implemented"""
-        return -1
-
-    def virial_density(self):
-        r"""Not implemented """
-        return -1
-
-    def virial_info(self):
-        r"""Not implemented"""
-        return -1 
-
-    def __getitem__(self,key):
-        r"""Not implemented"""
-        return None
-
-
->>>>>>> 6d895d77
 class HOPHalo(Halo):
     _name = "HOPHalo"
     pass
