--- conflicted
+++ resolved
@@ -216,13 +216,8 @@
               depends=glob.glob("yt/frontends/artio/artio_headers/*.c")),
     Extension("yt.utilities.spatial._distance_wrap",
               glob.glob("yt/utilities/spatial/src/*.c")),
-<<<<<<< HEAD
-    Extension("yt.utilities.data_point_utilities",
-              ["yt/utilities/data_point_utilities.c"],
-=======
     Extension("yt.visualization._MPL",
               ["yt/visualization/_MPL.c"],
->>>>>>> b63fd5b6
               libraries=std_libs),
 ]
 
