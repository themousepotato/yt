--- conflicted
+++ resolved
@@ -56,12 +56,7 @@
     # Read the list of answer test classes and their associated answer
     # file
     with open(answer_file_list, "r") as f:
-<<<<<<< HEAD
-        answer_files = yaml.safe_load(f)  # noqa: F841
-=======
-        # devnote: this is never used, likely a bug
         answer_files = yaml.safe_load(f)  # noqa F841
->>>>>>> fcf61cd2
     # Register custom marks for answer tests and big data
     config.addinivalue_line("markers", "answer_test: Run the answer tests.")
     config.addinivalue_line(
