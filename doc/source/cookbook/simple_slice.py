import yt

# Load the dataset.
<<<<<<< HEAD
ds = load("GasSloshing/sloshing_nomag2_hdf5_plt_cnt_0150")

# Create density slices in all three axes.
SlicePlot(ds, 'x', "density", width = (800.0, 'kpc')).save()
SlicePlot(ds, 'y', "density", width = (800.0, 'kpc')).save()
SlicePlot(ds, 'z', "density", width = (800.0, 'kpc')).save()
=======
ds = yt.load("GasSloshing/sloshing_nomag2_hdf5_plt_cnt_0150")

# Create density slices in all three axes.
yt.SlicePlot(ds, 'x', "density", width = (800.0, 'kpc')).save()
yt.SlicePlot(ds, 'y', "density", width = (800.0, 'kpc')).save()
yt.SlicePlot(ds, 'z', "density", width = (800.0, 'kpc')).save()
>>>>>>> 3bd624d4
<|MERGE_RESOLUTION|>--- conflicted
+++ resolved
@@ -1,18 +1,9 @@
 import yt
 
 # Load the dataset.
-<<<<<<< HEAD
-ds = load("GasSloshing/sloshing_nomag2_hdf5_plt_cnt_0150")
-
-# Create density slices in all three axes.
-SlicePlot(ds, 'x', "density", width = (800.0, 'kpc')).save()
-SlicePlot(ds, 'y', "density", width = (800.0, 'kpc')).save()
-SlicePlot(ds, 'z', "density", width = (800.0, 'kpc')).save()
-=======
 ds = yt.load("GasSloshing/sloshing_nomag2_hdf5_plt_cnt_0150")
 
 # Create density slices in all three axes.
 yt.SlicePlot(ds, 'x', "density", width = (800.0, 'kpc')).save()
 yt.SlicePlot(ds, 'y', "density", width = (800.0, 'kpc')).save()
 yt.SlicePlot(ds, 'z', "density", width = (800.0, 'kpc')).save()
->>>>>>> 3bd624d4
