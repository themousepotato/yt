--- conflicted
+++ resolved
@@ -7,27 +7,18 @@
 # Load the dataset 
 ds = yt.load("IsolatedGalaxy/galaxy0030/galaxy0030")
 
-<<<<<<< HEAD
-ds = load("IsolatedGalaxy/galaxy0030/galaxy0030")
-c = np.array([0.5]*3)
-=======
 # Define c: the center of the box, N: the number of streamlines, 
 # scale: the spatial scale of the streamlines relative to the boxsize,
 # and then pos: the random positions of the streamlines.
 c = ds.arr([0.5]*3, 'code_length')
->>>>>>> 3bd624d4
 N = 100
 scale = ds.arr(1.0, 'code_length')
 pos_dx = np.random.random((N,3))*scale-scale/2.
 pos = c+pos_dx
 
-<<<<<<< HEAD
-streamlines = Streamlines(ds,pos,'velocity_x', 'velocity_y', 'velocity_z', length=1.0) 
-=======
 # Create the streamlines from these positions with the velocity fields as the 
 # fields to be traced
 streamlines = Streamlines(ds, pos, 'velocity_x', 'velocity_y', 'velocity_z', length=1.0) 
->>>>>>> 3bd624d4
 streamlines.integrate_through_volume()
 
 # Create a 3D matplotlib figure for visualizing the streamlines
