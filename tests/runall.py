--- conflicted
+++ resolved
@@ -51,17 +51,11 @@
 if __name__ == "__main__":
     clear_registry()
     mapping = find_and_initialize_tests()
-<<<<<<< HEAD
-    test_storage_directory = ytcfg.get("yt", "test_storage_dir")
-    my_hash = get_yt_version()
-
-=======
     test_storage_directory = ytcfg.get("yt","test_storage_dir")
     try:
         my_hash = get_yt_version()
     except:
         my_hash = "UNKNOWN%s" % (time.time())
->>>>>>> 4349e5b4
     parser = optparse.OptionParser()
     parser.add_option("-f", "--parameter-file", dest="parameter_file",
                       default=os.path.join(cwd, "DD0010/moving7_0010"),
@@ -119,23 +113,15 @@
 
         if len(new_tests) == 0: continue
         load_tests(m, cwd)
-<<<<<<< HEAD
-
-=======
         keys = set(registry_entries())
         tests_to_run += [t for t in new_tests if t in keys]
->>>>>>> 4349e5b4
     for test_name in sorted(tests_to_run):
         print "RUNNING TEST", test_name
         rtr.run_test(test_name)
     if watcher is not None:
         rtr.watcher.report()
-<<<<<<< HEAD
-
-=======
     failures = 0
     passes = 1
->>>>>>> 4349e5b4
     for test_name, result in sorted(rtr.passed_tests.items()):
         print "TEST %s: %s" % (test_name, result)
         if result: passes += 1
